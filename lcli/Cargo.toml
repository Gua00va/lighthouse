--- conflicted
+++ resolved
@@ -1,11 +1,7 @@
 [package]
 name = "lcli"
 description = "Lighthouse CLI (modeled after zcli)"
-<<<<<<< HEAD
-version = "3.4.0-tree.3"
-=======
 version = "4.0.1"
->>>>>>> d3c20ffa
 authors = ["Paul Hauner <paul@paulhauner.com>"]
 edition = "2021"
 
