//! This crate provides two major things:
//!
//! 1. The types served by the `http_api` crate.
//! 2. A wrapper around `reqwest` that forms a HTTP client, able of consuming the endpoints served
//!    by the `http_api` crate.
//!
//! Eventually it would be ideal to publish this crate on crates.io, however we have some local
//! dependencies preventing this presently.

#[cfg(feature = "lighthouse")]
pub mod lighthouse;
#[cfg(feature = "lighthouse")]
pub mod lighthouse_vc;
pub mod mixin;
pub mod types;

use self::mixin::{RequestAccept, ResponseOptional};
use self::types::{Error as ResponseError, *};
use futures::Stream;
use futures_util::StreamExt;
use lighthouse_network::PeerId;
use pretty_reqwest_error::PrettyReqwestError;
pub use reqwest;
use reqwest::{IntoUrl, RequestBuilder, Response};
pub use reqwest::{StatusCode, Url};
pub use sensitive_url::{SensitiveError, SensitiveUrl};
use serde::{de::DeserializeOwned, Serialize};
use std::convert::TryFrom;
use std::fmt;
use std::iter::Iterator;
use std::path::PathBuf;
use std::time::Duration;
use store::fork_versioned_response::ExecutionOptimisticFinalizedForkVersionedResponse;

pub const V1: EndpointVersion = EndpointVersion(1);
pub const V2: EndpointVersion = EndpointVersion(2);

pub const CONSENSUS_VERSION_HEADER: &str = "Eth-Consensus-Version";

#[derive(Debug)]
pub enum Error {
    /// The `reqwest` client raised an error.
    HttpClient(PrettyReqwestError),
    /// The server returned an error message where the body was able to be parsed.
    ServerMessage(ErrorMessage),
    /// The server returned an error message with an array of errors.
    ServerIndexedMessage(IndexedErrorMessage),
    /// The server returned an error message where the body was unable to be parsed.
    StatusCode(StatusCode),
    /// The supplied URL is badly formatted. It should look something like `http://127.0.0.1:5052`.
    InvalidUrl(SensitiveUrl),
    /// The supplied validator client secret is invalid.
    InvalidSecret(String),
    /// The server returned a response with an invalid signature. It may be an impostor.
    InvalidSignatureHeader,
    /// The server returned a response without a signature header. It may be an impostor.
    MissingSignatureHeader,
    /// The server returned an invalid JSON response.
    InvalidJson(serde_json::Error),
    /// The server returned an invalid server-sent event.
    InvalidServerSentEvent(String),
    /// The server returned an invalid SSZ response.
    InvalidSsz(ssz::DecodeError),
    /// An I/O error occurred while loading an API token from disk.
    TokenReadError(PathBuf, std::io::Error),
    /// The client has been configured without a server pubkey, but requires one for this request.
    NoServerPubkey,
    /// The client has been configured without an API token, but requires one for this request.
    NoToken,
}

impl From<reqwest::Error> for Error {
    fn from(error: reqwest::Error) -> Self {
        Error::HttpClient(error.into())
    }
}

impl Error {
    /// If the error has a HTTP status code, return it.
    pub fn status(&self) -> Option<StatusCode> {
        match self {
            Error::HttpClient(error) => error.inner().status(),
            Error::ServerMessage(msg) => StatusCode::try_from(msg.code).ok(),
            Error::ServerIndexedMessage(msg) => StatusCode::try_from(msg.code).ok(),
            Error::StatusCode(status) => Some(*status),
            Error::InvalidUrl(_) => None,
            Error::InvalidSecret(_) => None,
            Error::InvalidSignatureHeader => None,
            Error::MissingSignatureHeader => None,
            Error::InvalidJson(_) => None,
            Error::InvalidServerSentEvent(_) => None,
            Error::InvalidSsz(_) => None,
            Error::TokenReadError(..) => None,
            Error::NoServerPubkey | Error::NoToken => None,
        }
    }
}

impl fmt::Display for Error {
    fn fmt(&self, f: &mut fmt::Formatter<'_>) -> fmt::Result {
        write!(f, "{:?}", self)
    }
}

/// A struct to define a variety of different timeouts for different validator tasks to ensure
/// proper fallback behaviour.
#[derive(Clone)]
pub struct Timeouts {
    pub attestation: Duration,
    pub attester_duties: Duration,
    pub liveness: Duration,
    pub proposal: Duration,
    pub proposer_duties: Duration,
    pub sync_committee_contribution: Duration,
    pub sync_duties: Duration,
    pub get_beacon_blocks_ssz: Duration,
    pub get_debug_beacon_states: Duration,
    pub get_deposit_snapshot: Duration,
}

impl Timeouts {
    pub fn set_all(timeout: Duration) -> Self {
        Timeouts {
            attestation: timeout,
            attester_duties: timeout,
            liveness: timeout,
            proposal: timeout,
            proposer_duties: timeout,
            sync_committee_contribution: timeout,
            sync_duties: timeout,
            get_beacon_blocks_ssz: timeout,
            get_debug_beacon_states: timeout,
            get_deposit_snapshot: timeout,
        }
    }
}

/// A wrapper around `reqwest::Client` which provides convenience methods for interfacing with a
/// Lighthouse Beacon Node HTTP server (`http_api`).
#[derive(Clone)]
pub struct BeaconNodeHttpClient {
    client: reqwest::Client,
    server: SensitiveUrl,
    timeouts: Timeouts,
}

impl fmt::Display for BeaconNodeHttpClient {
    fn fmt(&self, f: &mut fmt::Formatter<'_>) -> fmt::Result {
        self.server.fmt(f)
    }
}

impl AsRef<str> for BeaconNodeHttpClient {
    fn as_ref(&self) -> &str {
        self.server.as_ref()
    }
}

impl BeaconNodeHttpClient {
    pub fn new(server: SensitiveUrl, timeouts: Timeouts) -> Self {
        Self {
            client: reqwest::Client::new(),
            server,
            timeouts,
        }
    }

    pub fn from_components(
        server: SensitiveUrl,
        client: reqwest::Client,
        timeouts: Timeouts,
    ) -> Self {
        Self {
            client,
            server,
            timeouts,
        }
    }

    /// Return the path with the standard `/eth/vX` prefix applied.
    fn eth_path(&self, version: EndpointVersion) -> Result<Url, Error> {
        let mut path = self.server.full.clone();

        path.path_segments_mut()
            .map_err(|()| Error::InvalidUrl(self.server.clone()))?
            .push("eth")
            .push(&version.to_string());

        Ok(path)
    }

    /// Perform a HTTP GET request.
    async fn get<T: DeserializeOwned, U: IntoUrl>(&self, url: U) -> Result<T, Error> {
        let response = self.get_response(url, |b| b).await?;
        Ok(response.json().await?)
    }

    /// Perform an HTTP GET request, returning the `Response` for processing.
    pub async fn get_response<U: IntoUrl>(
        &self,
        url: U,
        builder: impl FnOnce(RequestBuilder) -> RequestBuilder,
    ) -> Result<Response, Error> {
        let response = builder(self.client.get(url)).send().await?;
        ok_or_error(response).await
    }

    /// Perform a HTTP GET request with a custom timeout.
    async fn get_with_timeout<T: DeserializeOwned, U: IntoUrl>(
        &self,
        url: U,
        timeout: Duration,
    ) -> Result<T, Error> {
        let response = self
            .get_response(url, |builder| builder.timeout(timeout))
            .await?;
        Ok(response.json().await?)
    }

    /// Perform a HTTP GET request, returning `None` on a 404 error.
    async fn get_opt<T: DeserializeOwned, U: IntoUrl>(&self, url: U) -> Result<Option<T>, Error> {
        match self
            .get_response(url, |b| b.accept(Accept::Json))
            .await
            .optional()?
        {
            Some(response) => Ok(Some(response.json().await?)),
            None => Ok(None),
        }
    }

    /// Perform a HTTP GET request with a custom timeout, returning `None` on a 404 error.
    async fn get_opt_with_timeout<T: DeserializeOwned, U: IntoUrl>(
        &self,
        url: U,
        timeout: Duration,
    ) -> Result<Option<T>, Error> {
        let opt_response = self
            .get_response(url, |b| b.timeout(timeout).accept(Accept::Json))
            .await
            .optional()?;
        match opt_response {
            Some(response) => Ok(Some(response.json().await?)),
            None => Ok(None),
        }
    }

    /// Perform a HTTP GET request using an 'accept' header, returning `None` on a 404 error.
    pub async fn get_bytes_opt_accept_header<U: IntoUrl>(
        &self,
        url: U,
        accept_header: Accept,
        timeout: Duration,
    ) -> Result<Option<Vec<u8>>, Error> {
        let opt_response = self
            .get_response(url, |b| b.accept(accept_header).timeout(timeout))
            .await
            .optional()?;
        match opt_response {
            Some(resp) => Ok(Some(resp.bytes().await?.into_iter().collect::<Vec<_>>())),
            None => Ok(None),
        }
    }

    /// Perform a HTTP POST request.
    async fn post<T: Serialize, U: IntoUrl>(&self, url: U, body: &T) -> Result<(), Error> {
        self.post_generic(url, body, None).await?;
        Ok(())
    }

    /// Perform a HTTP POST request, returning a JSON response.
    #[cfg(feature = "lighthouse")]
    async fn post_with_response<T: Serialize, U: IntoUrl, R: DeserializeOwned>(
        &self,
        url: U,
        body: &T,
    ) -> Result<R, Error> {
        self.post_generic(url, body, None)
            .await?
            .json()
            .await
            .map_err(Into::into)
    }

    /// Perform a HTTP POST request with a custom timeout.
    async fn post_with_timeout<T: Serialize, U: IntoUrl>(
        &self,
        url: U,
        body: &T,
        timeout: Duration,
    ) -> Result<(), Error> {
        self.post_generic(url, body, Some(timeout)).await?;
        Ok(())
    }

    /// Perform a HTTP POST request with a custom timeout, returning a JSON response.
    async fn post_with_timeout_and_response<T: DeserializeOwned, U: IntoUrl, V: Serialize>(
        &self,
        url: U,
        body: &V,
        timeout: Duration,
    ) -> Result<T, Error> {
        self.post_generic(url, body, Some(timeout))
            .await?
            .json()
            .await
            .map_err(Error::from)
    }

    /// Generic POST function supporting arbitrary responses and timeouts.
    async fn post_generic<T: Serialize, U: IntoUrl>(
        &self,
        url: U,
        body: &T,
        timeout: Option<Duration>,
    ) -> Result<Response, Error> {
        let mut builder = self.client.post(url);
        if let Some(timeout) = timeout {
            builder = builder.timeout(timeout);
        }
        let response = builder.json(body).send().await?;
        ok_or_error(response).await
    }

    /// Generic POST function supporting arbitrary responses and timeouts.
    async fn post_generic_with_consensus_version<T: Serialize, U: IntoUrl>(
        &self,
        url: U,
        body: &T,
        timeout: Option<Duration>,
        fork: ForkName,
    ) -> Result<Response, Error> {
        let mut builder = self.client.post(url);
        if let Some(timeout) = timeout {
            builder = builder.timeout(timeout);
        }
        let response = builder
            .header(CONSENSUS_VERSION_HEADER, fork.to_string())
            .json(body)
            .send()
            .await?;
        ok_or_error(response).await
    }

    /// `GET beacon/genesis`
    ///
    /// ## Errors
    ///
    /// May return a `404` if beacon chain genesis has not yet occurred.
    pub async fn get_beacon_genesis(&self) -> Result<GenericResponse<GenesisData>, Error> {
        let mut path = self.eth_path(V1)?;

        path.path_segments_mut()
            .map_err(|()| Error::InvalidUrl(self.server.clone()))?
            .push("beacon")
            .push("genesis");

        self.get(path).await
    }

    /// `GET beacon/states/{state_id}/root`
    ///
    /// Returns `Ok(None)` on a 404 error.
    pub async fn get_beacon_states_root(
        &self,
        state_id: StateId,
    ) -> Result<Option<ExecutionOptimisticFinalizedResponse<RootData>>, Error> {
        let mut path = self.eth_path(V1)?;

        path.path_segments_mut()
            .map_err(|()| Error::InvalidUrl(self.server.clone()))?
            .push("beacon")
            .push("states")
            .push(&state_id.to_string())
            .push("root");

        self.get_opt(path).await
    }

    /// `GET beacon/states/{state_id}/fork`
    ///
    /// Returns `Ok(None)` on a 404 error.
    pub async fn get_beacon_states_fork(
        &self,
        state_id: StateId,
    ) -> Result<Option<ExecutionOptimisticFinalizedResponse<Fork>>, Error> {
        let mut path = self.eth_path(V1)?;

        path.path_segments_mut()
            .map_err(|()| Error::InvalidUrl(self.server.clone()))?
            .push("beacon")
            .push("states")
            .push(&state_id.to_string())
            .push("fork");

        self.get_opt(path).await
    }

    /// `GET beacon/states/{state_id}/finality_checkpoints`
    ///
    /// Returns `Ok(None)` on a 404 error.
    pub async fn get_beacon_states_finality_checkpoints(
        &self,
        state_id: StateId,
    ) -> Result<Option<ExecutionOptimisticFinalizedResponse<FinalityCheckpointsData>>, Error> {
        let mut path = self.eth_path(V1)?;

        path.path_segments_mut()
            .map_err(|()| Error::InvalidUrl(self.server.clone()))?
            .push("beacon")
            .push("states")
            .push(&state_id.to_string())
            .push("finality_checkpoints");

        self.get_opt(path).await
    }

    /// `GET beacon/states/{state_id}/validator_balances?id`
    ///
    /// Returns `Ok(None)` on a 404 error.
    pub async fn get_beacon_states_validator_balances(
        &self,
        state_id: StateId,
        ids: Option<&[ValidatorId]>,
    ) -> Result<Option<ExecutionOptimisticFinalizedResponse<Vec<ValidatorBalanceData>>>, Error>
    {
        let mut path = self.eth_path(V1)?;

        path.path_segments_mut()
            .map_err(|()| Error::InvalidUrl(self.server.clone()))?
            .push("beacon")
            .push("states")
            .push(&state_id.to_string())
            .push("validator_balances");

        if let Some(ids) = ids {
            let id_string = ids
                .iter()
                .map(|i| i.to_string())
                .collect::<Vec<_>>()
                .join(",");
            path.query_pairs_mut().append_pair("id", &id_string);
        }

        self.get_opt(path).await
    }

    /// `GET beacon/states/{state_id}/validators?id,status`
    ///
    /// Returns `Ok(None)` on a 404 error.
    pub async fn get_beacon_states_validators(
        &self,
        state_id: StateId,
        ids: Option<&[ValidatorId]>,
        statuses: Option<&[ValidatorStatus]>,
    ) -> Result<Option<ExecutionOptimisticFinalizedResponse<Vec<ValidatorData>>>, Error> {
        let mut path = self.eth_path(V1)?;

        path.path_segments_mut()
            .map_err(|()| Error::InvalidUrl(self.server.clone()))?
            .push("beacon")
            .push("states")
            .push(&state_id.to_string())
            .push("validators");

        if let Some(ids) = ids {
            let id_string = ids
                .iter()
                .map(|i| i.to_string())
                .collect::<Vec<_>>()
                .join(",");
            path.query_pairs_mut().append_pair("id", &id_string);
        }

        if let Some(statuses) = statuses {
            let status_string = statuses
                .iter()
                .map(|i| i.to_string())
                .collect::<Vec<_>>()
                .join(",");
            path.query_pairs_mut().append_pair("status", &status_string);
        }

        self.get_opt(path).await
    }

    /// `GET beacon/states/{state_id}/committees?slot,index,epoch`
    ///
    /// Returns `Ok(None)` on a 404 error.
    pub async fn get_beacon_states_committees(
        &self,
        state_id: StateId,
        slot: Option<Slot>,
        index: Option<u64>,
        epoch: Option<Epoch>,
    ) -> Result<Option<ExecutionOptimisticFinalizedResponse<Vec<CommitteeData>>>, Error> {
        let mut path = self.eth_path(V1)?;

        path.path_segments_mut()
            .map_err(|()| Error::InvalidUrl(self.server.clone()))?
            .push("beacon")
            .push("states")
            .push(&state_id.to_string())
            .push("committees");

        if let Some(slot) = slot {
            path.query_pairs_mut()
                .append_pair("slot", &slot.to_string());
        }

        if let Some(index) = index {
            path.query_pairs_mut()
                .append_pair("index", &index.to_string());
        }

        if let Some(epoch) = epoch {
            path.query_pairs_mut()
                .append_pair("epoch", &epoch.to_string());
        }

        self.get_opt(path).await
    }

    /// `GET beacon/states/{state_id}/sync_committees?epoch`
    pub async fn get_beacon_states_sync_committees(
        &self,
        state_id: StateId,
        epoch: Option<Epoch>,
    ) -> Result<ExecutionOptimisticFinalizedResponse<SyncCommitteeByValidatorIndices>, Error> {
        let mut path = self.eth_path(V1)?;

        path.path_segments_mut()
            .map_err(|()| Error::InvalidUrl(self.server.clone()))?
            .push("beacon")
            .push("states")
            .push(&state_id.to_string())
            .push("sync_committees");

        if let Some(epoch) = epoch {
            path.query_pairs_mut()
                .append_pair("epoch", &epoch.to_string());
        }

        self.get(path).await
    }

    /// `GET beacon/states/{state_id}/randao?epoch`
    pub async fn get_beacon_states_randao(
        &self,
        state_id: StateId,
        epoch: Option<Epoch>,
    ) -> Result<Option<ExecutionOptimisticFinalizedResponse<RandaoMix>>, Error> {
        let mut path = self.eth_path(V1)?;

        path.path_segments_mut()
            .map_err(|()| Error::InvalidUrl(self.server.clone()))?
            .push("beacon")
            .push("states")
            .push(&state_id.to_string())
            .push("randao");

        if let Some(epoch) = epoch {
            path.query_pairs_mut()
                .append_pair("epoch", &epoch.to_string());
        }

        self.get_opt(path).await
    }

    /// `GET beacon/states/{state_id}/validators/{validator_id}`
    ///
    /// Returns `Ok(None)` on a 404 error.
    pub async fn get_beacon_states_validator_id(
        &self,
        state_id: StateId,
        validator_id: &ValidatorId,
    ) -> Result<Option<ExecutionOptimisticFinalizedResponse<ValidatorData>>, Error> {
        let mut path = self.eth_path(V1)?;

        path.path_segments_mut()
            .map_err(|()| Error::InvalidUrl(self.server.clone()))?
            .push("beacon")
            .push("states")
            .push(&state_id.to_string())
            .push("validators")
            .push(&validator_id.to_string());

        self.get_opt(path).await
    }

    /// `GET beacon/headers?slot,parent_root`
    ///
    /// Returns `Ok(None)` on a 404 error.
    pub async fn get_beacon_headers(
        &self,
        slot: Option<Slot>,
        parent_root: Option<Hash256>,
    ) -> Result<Option<ExecutionOptimisticFinalizedResponse<Vec<BlockHeaderData>>>, Error> {
        let mut path = self.eth_path(V1)?;

        path.path_segments_mut()
            .map_err(|()| Error::InvalidUrl(self.server.clone()))?
            .push("beacon")
            .push("headers");

        if let Some(slot) = slot {
            path.query_pairs_mut()
                .append_pair("slot", &slot.to_string());
        }

        if let Some(root) = parent_root {
            path.query_pairs_mut()
                .append_pair("parent_root", &format!("{:?}", root));
        }

        self.get_opt(path).await
    }

    /// `GET beacon/headers/{block_id}`
    ///
    /// Returns `Ok(None)` on a 404 error.
    pub async fn get_beacon_headers_block_id(
        &self,
        block_id: BlockId,
    ) -> Result<Option<ExecutionOptimisticFinalizedResponse<BlockHeaderData>>, Error> {
        let mut path = self.eth_path(V1)?;

        path.path_segments_mut()
            .map_err(|()| Error::InvalidUrl(self.server.clone()))?
            .push("beacon")
            .push("headers")
            .push(&block_id.to_string());

        self.get_opt(path).await
    }

    /// `POST beacon/blocks`
    ///
    /// Returns `Ok(None)` on a 404 error.
    pub async fn post_beacon_blocks<T: EthSpec, Payload: AbstractExecPayload<T>>(
        &self,
        block: &SignedBeaconBlock<T, Payload>,
    ) -> Result<(), Error> {
        let mut path = self.eth_path(V1)?;

        path.path_segments_mut()
            .map_err(|()| Error::InvalidUrl(self.server.clone()))?
            .push("beacon")
            .push("blocks");

        self.post_with_timeout(path, block, self.timeouts.proposal)
            .await?;

        Ok(())
    }

    /// `POST beacon/blinded_blocks`
    ///
    /// Returns `Ok(None)` on a 404 error.
    pub async fn post_beacon_blinded_blocks<T: EthSpec, Payload: AbstractExecPayload<T>>(
        &self,
        block: &SignedBeaconBlock<T, Payload>,
    ) -> Result<(), Error> {
        let mut path = self.eth_path(V1)?;

        path.path_segments_mut()
            .map_err(|()| Error::InvalidUrl(self.server.clone()))?
            .push("beacon")
            .push("blinded_blocks");

        self.post_with_timeout(path, block, self.timeouts.proposal)
            .await?;

        Ok(())
    }

    pub fn post_beacon_blocks_v2_path(
        &self,
        validation_level: Option<BroadcastValidation>,
    ) -> Result<Url, Error> {
        let mut path = self.eth_path(V2)?;
        path.path_segments_mut()
            .map_err(|_| Error::InvalidUrl(self.server.clone()))?
            .extend(&["beacon", "blocks"]);

        path.set_query(
            validation_level
                .map(|v| format!("broadcast_validation={}", v))
                .as_deref(),
        );

        Ok(path)
    }

    pub fn post_beacon_blinded_blocks_v2_path(
        &self,
        validation_level: Option<BroadcastValidation>,
    ) -> Result<Url, Error> {
        let mut path = self.eth_path(V2)?;
        path.path_segments_mut()
            .map_err(|_| Error::InvalidUrl(self.server.clone()))?
            .extend(&["beacon", "blinded_blocks"]);

        path.set_query(
            validation_level
                .map(|v| format!("broadcast_validation={}", v))
                .as_deref(),
        );

        Ok(path)
    }

    /// `POST v2/beacon/blocks`
    pub async fn post_beacon_blocks_v2<T: EthSpec, Payload: AbstractExecPayload<T>>(
        &self,
        block: &SignedBeaconBlock<T, Payload>,
        validation_level: Option<BroadcastValidation>,
    ) -> Result<(), Error> {
        self.post_generic_with_consensus_version(
            self.post_beacon_blocks_v2_path(validation_level)?,
            block,
            Some(self.timeouts.proposal),
            block.message().body().fork_name(),
        )
        .await?;

        Ok(())
    }

    /// `POST v2/beacon/blinded_blocks`
    pub async fn post_beacon_blinded_blocks_v2<T: EthSpec>(
        &self,
        block: &SignedBlindedBeaconBlock<T>,
        validation_level: Option<BroadcastValidation>,
    ) -> Result<(), Error> {
        self.post_generic_with_consensus_version(
            self.post_beacon_blinded_blocks_v2_path(validation_level)?,
            block,
            Some(self.timeouts.proposal),
            block.message().body().fork_name(),
        )
        .await?;

        Ok(())
    }

    /// Path for `v2/beacon/blocks`
    pub fn get_beacon_blocks_path(&self, block_id: BlockId) -> Result<Url, Error> {
        let mut path = self.eth_path(V2)?;
        path.path_segments_mut()
            .map_err(|()| Error::InvalidUrl(self.server.clone()))?
            .push("beacon")
            .push("blocks")
            .push(&block_id.to_string());
        Ok(path)
    }

    /// Path for `v1/beacon/blinded_blocks/{block_id}`
    pub fn get_beacon_blinded_blocks_path(&self, block_id: BlockId) -> Result<Url, Error> {
        let mut path = self.eth_path(V1)?;
        path.path_segments_mut()
            .map_err(|()| Error::InvalidUrl(self.server.clone()))?
            .push("beacon")
            .push("blinded_blocks")
            .push(&block_id.to_string());
        Ok(path)
    }

    /// `GET v2/beacon/blocks`
    ///
    /// Returns `Ok(None)` on a 404 error.
    pub async fn get_beacon_blocks<T: EthSpec>(
        &self,
        block_id: BlockId,
    ) -> Result<
        Option<ExecutionOptimisticFinalizedForkVersionedResponse<SignedBeaconBlock<T>>>,
        Error,
    > {
        let path = self.get_beacon_blocks_path(block_id)?;
        let response = match self.get_response(path, |b| b).await.optional()? {
            Some(res) => res,
            None => return Ok(None),
        };

        Ok(Some(response.json().await?))
    }

    /// `GET v1/beacon/blinded_blocks/{block_id}`
    ///
    /// Returns `Ok(None)` on a 404 error.
    pub async fn get_beacon_blinded_blocks<T: EthSpec>(
        &self,
        block_id: BlockId,
    ) -> Result<
        Option<ExecutionOptimisticFinalizedForkVersionedResponse<SignedBlindedBeaconBlock<T>>>,
        Error,
    > {
        let path = self.get_beacon_blinded_blocks_path(block_id)?;
        let response = match self.get_response(path, |b| b).await.optional()? {
            Some(res) => res,
            None => return Ok(None),
        };

        Ok(Some(response.json().await?))
    }

    /// `GET v1/beacon/blocks` (LEGACY)
    ///
    /// Returns `Ok(None)` on a 404 error.
    pub async fn get_beacon_blocks_v1<T: EthSpec>(
        &self,
        block_id: BlockId,
    ) -> Result<Option<ForkVersionedResponse<SignedBeaconBlock<T>>>, Error> {
        let mut path = self.eth_path(V1)?;

        path.path_segments_mut()
            .map_err(|()| Error::InvalidUrl(self.server.clone()))?
            .push("beacon")
            .push("blocks")
            .push(&block_id.to_string());

        self.get_opt(path).await
    }

    /// `GET beacon/blocks` as SSZ
    ///
    /// Returns `Ok(None)` on a 404 error.
    pub async fn get_beacon_blocks_ssz<T: EthSpec>(
        &self,
        block_id: BlockId,
        spec: &ChainSpec,
    ) -> Result<Option<SignedBeaconBlock<T>>, Error> {
        let path = self.get_beacon_blocks_path(block_id)?;

        self.get_bytes_opt_accept_header(path, Accept::Ssz, self.timeouts.get_beacon_blocks_ssz)
            .await?
            .map(|bytes| SignedBeaconBlock::from_ssz_bytes(&bytes, spec).map_err(Error::InvalidSsz))
            .transpose()
    }

    /// `GET beacon/blinded_blocks/{block_id}` as SSZ
    ///
    /// Returns `Ok(None)` on a 404 error.
    pub async fn get_beacon_blinded_blocks_ssz<T: EthSpec>(
        &self,
        block_id: BlockId,
        spec: &ChainSpec,
    ) -> Result<Option<SignedBlindedBeaconBlock<T>>, Error> {
        let path = self.get_beacon_blinded_blocks_path(block_id)?;

        self.get_bytes_opt_accept_header(path, Accept::Ssz, self.timeouts.get_beacon_blocks_ssz)
            .await?
            .map(|bytes| {
                SignedBlindedBeaconBlock::from_ssz_bytes(&bytes, spec).map_err(Error::InvalidSsz)
            })
            .transpose()
    }

    /// `GET beacon/blocks/{block_id}/root`
    ///
    /// Returns `Ok(None)` on a 404 error.
    pub async fn get_beacon_blocks_root(
        &self,
        block_id: BlockId,
    ) -> Result<Option<ExecutionOptimisticFinalizedResponse<RootData>>, Error> {
        let mut path = self.eth_path(V1)?;

        path.path_segments_mut()
            .map_err(|()| Error::InvalidUrl(self.server.clone()))?
            .push("beacon")
            .push("blocks")
            .push(&block_id.to_string())
            .push("root");

        self.get_opt(path).await
    }

    /// `GET beacon/blocks/{block_id}/attestations`
    ///
    /// Returns `Ok(None)` on a 404 error.
    pub async fn get_beacon_blocks_attestations<T: EthSpec>(
        &self,
        block_id: BlockId,
    ) -> Result<Option<ExecutionOptimisticFinalizedResponse<Vec<Attestation<T>>>>, Error> {
        let mut path = self.eth_path(V1)?;

        path.path_segments_mut()
            .map_err(|()| Error::InvalidUrl(self.server.clone()))?
            .push("beacon")
            .push("blocks")
            .push(&block_id.to_string())
            .push("attestations");

        self.get_opt(path).await
    }

    /// `POST beacon/pool/attestations`
    pub async fn post_beacon_pool_attestations<T: EthSpec>(
        &self,
        attestations: &[Attestation<T>],
    ) -> Result<(), Error> {
        let mut path = self.eth_path(V1)?;

        path.path_segments_mut()
            .map_err(|()| Error::InvalidUrl(self.server.clone()))?
            .push("beacon")
            .push("pool")
            .push("attestations");

        self.post_with_timeout(path, &attestations, self.timeouts.attestation)
            .await?;

        Ok(())
    }

    /// `GET beacon/pool/attestations?slot,committee_index`
    pub async fn get_beacon_pool_attestations<T: EthSpec>(
        &self,
        slot: Option<Slot>,
        committee_index: Option<u64>,
    ) -> Result<GenericResponse<Vec<Attestation<T>>>, Error> {
        let mut path = self.eth_path(V1)?;

        path.path_segments_mut()
            .map_err(|()| Error::InvalidUrl(self.server.clone()))?
            .push("beacon")
            .push("pool")
            .push("attestations");

        if let Some(slot) = slot {
            path.query_pairs_mut()
                .append_pair("slot", &slot.to_string());
        }

        if let Some(index) = committee_index {
            path.query_pairs_mut()
                .append_pair("committee_index", &index.to_string());
        }

        self.get(path).await
    }

    /// `POST beacon/pool/attester_slashings`
    pub async fn post_beacon_pool_attester_slashings<T: EthSpec>(
        &self,
        slashing: &AttesterSlashing<T>,
    ) -> Result<(), Error> {
        let mut path = self.eth_path(V1)?;

        path.path_segments_mut()
            .map_err(|()| Error::InvalidUrl(self.server.clone()))?
            .push("beacon")
            .push("pool")
            .push("attester_slashings");

        self.post(path, slashing).await?;

        Ok(())
    }

    /// `GET beacon/pool/attester_slashings`
    pub async fn get_beacon_pool_attester_slashings<T: EthSpec>(
        &self,
    ) -> Result<GenericResponse<Vec<AttesterSlashing<T>>>, Error> {
        let mut path = self.eth_path(V1)?;

        path.path_segments_mut()
            .map_err(|()| Error::InvalidUrl(self.server.clone()))?
            .push("beacon")
            .push("pool")
            .push("attester_slashings");

        self.get(path).await
    }

    /// `POST beacon/pool/proposer_slashings`
    pub async fn post_beacon_pool_proposer_slashings(
        &self,
        slashing: &ProposerSlashing,
    ) -> Result<(), Error> {
        let mut path = self.eth_path(V1)?;

        path.path_segments_mut()
            .map_err(|()| Error::InvalidUrl(self.server.clone()))?
            .push("beacon")
            .push("pool")
            .push("proposer_slashings");

        self.post(path, slashing).await?;

        Ok(())
    }

    /// `GET beacon/pool/proposer_slashings`
    pub async fn get_beacon_pool_proposer_slashings(
        &self,
    ) -> Result<GenericResponse<Vec<ProposerSlashing>>, Error> {
        let mut path = self.eth_path(V1)?;

        path.path_segments_mut()
            .map_err(|()| Error::InvalidUrl(self.server.clone()))?
            .push("beacon")
            .push("pool")
            .push("proposer_slashings");

        self.get(path).await
    }

    /// `POST beacon/pool/voluntary_exits`
    pub async fn post_beacon_pool_voluntary_exits(
        &self,
        exit: &SignedVoluntaryExit,
    ) -> Result<(), Error> {
        let mut path = self.eth_path(V1)?;

        path.path_segments_mut()
            .map_err(|()| Error::InvalidUrl(self.server.clone()))?
            .push("beacon")
            .push("pool")
            .push("voluntary_exits");

        self.post(path, exit).await?;

        Ok(())
    }

    /// `GET beacon/pool/voluntary_exits`
    pub async fn get_beacon_pool_voluntary_exits(
        &self,
    ) -> Result<GenericResponse<Vec<SignedVoluntaryExit>>, Error> {
        let mut path = self.eth_path(V1)?;

        path.path_segments_mut()
            .map_err(|()| Error::InvalidUrl(self.server.clone()))?
            .push("beacon")
            .push("pool")
            .push("voluntary_exits");

        self.get(path).await
    }

    /// `POST beacon/pool/sync_committees`
    pub async fn post_beacon_pool_sync_committee_signatures(
        &self,
        signatures: &[SyncCommitteeMessage],
    ) -> Result<(), Error> {
        let mut path = self.eth_path(V1)?;

        path.path_segments_mut()
            .map_err(|()| Error::InvalidUrl(self.server.clone()))?
            .push("beacon")
            .push("pool")
            .push("sync_committees");

        self.post(path, &signatures).await?;

        Ok(())
    }

    /// `POST beacon/pool/bls_to_execution_changes`
    pub async fn post_beacon_pool_bls_to_execution_changes(
        &self,
        address_changes: &[SignedBlsToExecutionChange],
    ) -> Result<(), Error> {
        let mut path = self.eth_path(V1)?;

        path.path_segments_mut()
            .map_err(|()| Error::InvalidUrl(self.server.clone()))?
            .push("beacon")
            .push("pool")
            .push("bls_to_execution_changes");

        self.post(path, &address_changes).await?;

        Ok(())
    }

    /// `GET beacon/deposit_snapshot`
    pub async fn get_deposit_snapshot(&self) -> Result<Option<types::DepositTreeSnapshot>, Error> {
        let mut path = self.eth_path(V1)?;
        path.path_segments_mut()
            .map_err(|()| Error::InvalidUrl(self.server.clone()))?
            .push("beacon")
            .push("deposit_snapshot");
        self.get_opt_with_timeout::<GenericResponse<_>, _>(path, self.timeouts.get_deposit_snapshot)
            .await
            .map(|opt| opt.map(|r| r.data))
    }

    /// `POST beacon/rewards/sync_committee`
    pub async fn post_beacon_rewards_sync_committee(
        &self,
        rewards: &[Option<Vec<lighthouse::SyncCommitteeReward>>],
    ) -> Result<(), Error> {
        let mut path = self.eth_path(V1)?;

        path.path_segments_mut()
            .map_err(|()| Error::InvalidUrl(self.server.clone()))?
            .push("beacon")
            .push("rewards")
            .push("sync_committee");

        self.post(path, &rewards).await?;

        Ok(())
    }

    /// `GET beacon/rewards/blocks`
    pub async fn get_beacon_rewards_blocks(&self, epoch: Epoch) -> Result<(), Error> {
        let mut path = self.eth_path(V1)?;

        path.path_segments_mut()
            .map_err(|()| Error::InvalidUrl(self.server.clone()))?
            .push("beacon")
            .push("rewards")
            .push("blocks");

        path.query_pairs_mut()
            .append_pair("epoch", &epoch.to_string());

        self.get(path).await
    }

    /// `POST beacon/rewards/attestations`
    pub async fn post_beacon_rewards_attestations(
        &self,
        attestations: &[ValidatorId],
    ) -> Result<(), Error> {
        let mut path = self.eth_path(V1)?;

        path.path_segments_mut()
            .map_err(|()| Error::InvalidUrl(self.server.clone()))?
            .push("beacon")
            .push("rewards")
            .push("attestations");

        self.post(path, &attestations).await?;

        Ok(())
    }

    /// `POST validator/contribution_and_proofs`
    pub async fn post_validator_contribution_and_proofs<T: EthSpec>(
        &self,
        signed_contributions: &[SignedContributionAndProof<T>],
    ) -> Result<(), Error> {
        let mut path = self.eth_path(V1)?;

        path.path_segments_mut()
            .map_err(|()| Error::InvalidUrl(self.server.clone()))?
            .push("validator")
            .push("contribution_and_proofs");

        self.post_with_timeout(
            path,
            &signed_contributions,
            self.timeouts.sync_committee_contribution,
        )
        .await?;

        Ok(())
    }

    /// `POST validator/prepare_beacon_proposer`
    pub async fn post_validator_prepare_beacon_proposer(
        &self,
        preparation_data: &[ProposerPreparationData],
    ) -> Result<(), Error> {
        let mut path = self.eth_path(V1)?;

        path.path_segments_mut()
            .map_err(|()| Error::InvalidUrl(self.server.clone()))?
            .push("validator")
            .push("prepare_beacon_proposer");

        self.post(path, &preparation_data).await?;

        Ok(())
    }

    /// `POST validator/register_validator`
    pub async fn post_validator_register_validator(
        &self,
        registration_data: &[SignedValidatorRegistrationData],
    ) -> Result<(), Error> {
        let mut path = self.eth_path(V1)?;

        path.path_segments_mut()
            .map_err(|()| Error::InvalidUrl(self.server.clone()))?
            .push("validator")
            .push("register_validator");

        self.post(path, &registration_data).await?;

        Ok(())
    }

    /// `GET config/fork_schedule`
    pub async fn get_config_fork_schedule(&self) -> Result<GenericResponse<Vec<Fork>>, Error> {
        let mut path = self.eth_path(V1)?;

        path.path_segments_mut()
            .map_err(|()| Error::InvalidUrl(self.server.clone()))?
            .push("config")
            .push("fork_schedule");

        self.get(path).await
    }

    /// `GET config/spec`
    pub async fn get_config_spec<T: Serialize + DeserializeOwned>(
        &self,
    ) -> Result<GenericResponse<T>, Error> {
        let mut path = self.eth_path(V1)?;

        path.path_segments_mut()
            .map_err(|()| Error::InvalidUrl(self.server.clone()))?
            .push("config")
            .push("spec");

        self.get(path).await
    }

    /// `GET config/deposit_contract`
    pub async fn get_config_deposit_contract(
        &self,
    ) -> Result<GenericResponse<DepositContractData>, Error> {
        let mut path = self.eth_path(V1)?;

        path.path_segments_mut()
            .map_err(|()| Error::InvalidUrl(self.server.clone()))?
            .push("config")
            .push("deposit_contract");

        self.get(path).await
    }

    /// `GET node/version`
    pub async fn get_node_version(&self) -> Result<GenericResponse<VersionData>, Error> {
        let mut path = self.eth_path(V1)?;

        path.path_segments_mut()
            .map_err(|()| Error::InvalidUrl(self.server.clone()))?
            .push("node")
            .push("version");

        self.get(path).await
    }

    /// `GET node/identity`
    pub async fn get_node_identity(&self) -> Result<GenericResponse<IdentityData>, Error> {
        let mut path = self.eth_path(V1)?;

        path.path_segments_mut()
            .map_err(|()| Error::InvalidUrl(self.server.clone()))?
            .push("node")
            .push("identity");

        self.get(path).await
    }

    /// `GET node/syncing`
    pub async fn get_node_syncing(&self) -> Result<GenericResponse<SyncingData>, Error> {
        let mut path = self.eth_path(V1)?;

        path.path_segments_mut()
            .map_err(|()| Error::InvalidUrl(self.server.clone()))?
            .push("node")
            .push("syncing");

        self.get(path).await
    }

    /// `GET node/health`
    pub async fn get_node_health(&self) -> Result<StatusCode, Error> {
        let mut path = self.eth_path(V1)?;

        path.path_segments_mut()
            .map_err(|()| Error::InvalidUrl(self.server.clone()))?
            .push("node")
            .push("health");

        let status = self.client.get(path).send().await?.status();
        if status == StatusCode::OK || status == StatusCode::PARTIAL_CONTENT {
            Ok(status)
        } else {
            Err(Error::StatusCode(status))
        }
    }

    /// `GET node/peers/{peer_id}`
    pub async fn get_node_peers_by_id(
        &self,
        peer_id: PeerId,
    ) -> Result<GenericResponse<PeerData>, Error> {
        let mut path = self.eth_path(V1)?;

        path.path_segments_mut()
            .map_err(|()| Error::InvalidUrl(self.server.clone()))?
            .push("node")
            .push("peers")
            .push(&peer_id.to_string());

        self.get(path).await
    }

    /// `GET node/peers`
    pub async fn get_node_peers(
        &self,
        states: Option<&[PeerState]>,
        directions: Option<&[PeerDirection]>,
    ) -> Result<PeersData, Error> {
        let mut path = self.eth_path(V1)?;

        path.path_segments_mut()
            .map_err(|()| Error::InvalidUrl(self.server.clone()))?
            .push("node")
            .push("peers");

        if let Some(states) = states {
            let state_string = states
                .iter()
                .map(|i| i.to_string())
                .collect::<Vec<_>>()
                .join(",");
            path.query_pairs_mut().append_pair("state", &state_string);
        }

        if let Some(directions) = directions {
            let dir_string = directions
                .iter()
                .map(|i| i.to_string())
                .collect::<Vec<_>>()
                .join(",");
            path.query_pairs_mut().append_pair("direction", &dir_string);
        }

        self.get(path).await
    }

    /// `GET node/peer_count`
    pub async fn get_node_peer_count(&self) -> Result<GenericResponse<PeerCount>, Error> {
        let mut path = self.eth_path(V1)?;

        path.path_segments_mut()
            .map_err(|()| Error::InvalidUrl(self.server.clone()))?
            .push("node")
            .push("peer_count");

        self.get(path).await
    }

    /// URL path for `v2/debug/beacon/states/{state_id}`.
    pub fn get_debug_beacon_states_path(&self, state_id: StateId) -> Result<Url, Error> {
        let mut path = self.eth_path(V2)?;

        path.path_segments_mut()
            .map_err(|()| Error::InvalidUrl(self.server.clone()))?
            .push("debug")
            .push("beacon")
            .push("states")
            .push(&state_id.to_string());
        Ok(path)
    }

    /// `GET v2/debug/beacon/states/{state_id}`
    pub async fn get_debug_beacon_states<T: EthSpec>(
        &self,
        state_id: StateId,
    ) -> Result<Option<ExecutionOptimisticFinalizedForkVersionedResponse<BeaconState<T>>>, Error>
    {
        let path = self.get_debug_beacon_states_path(state_id)?;
        self.get_opt(path).await
    }

    /// `GET debug/beacon/states/{state_id}`
    /// `-H "accept: application/octet-stream"`
    pub async fn get_debug_beacon_states_ssz<T: EthSpec>(
        &self,
        state_id: StateId,
        spec: &ChainSpec,
    ) -> Result<Option<BeaconState<T>>, Error> {
        let path = self.get_debug_beacon_states_path(state_id)?;

        self.get_bytes_opt_accept_header(path, Accept::Ssz, self.timeouts.get_debug_beacon_states)
            .await?
            .map(|bytes| BeaconState::from_ssz_bytes(&bytes, spec).map_err(Error::InvalidSsz))
            .transpose()
    }

    /// `GET v2/debug/beacon/heads`
    pub async fn get_debug_beacon_heads(
        &self,
    ) -> Result<GenericResponse<Vec<ChainHeadData>>, Error> {
        let mut path = self.eth_path(V2)?;

        path.path_segments_mut()
            .map_err(|()| Error::InvalidUrl(self.server.clone()))?
            .push("debug")
            .push("beacon")
            .push("heads");

        self.get(path).await
    }

    /// `GET v1/debug/beacon/heads` (LEGACY)
    pub async fn get_debug_beacon_heads_v1(
        &self,
    ) -> Result<GenericResponse<Vec<ChainHeadData>>, Error> {
        let mut path = self.eth_path(V1)?;

        path.path_segments_mut()
            .map_err(|()| Error::InvalidUrl(self.server.clone()))?
            .push("debug")
            .push("beacon")
            .push("heads");

        self.get(path).await
    }

    /// `GET v1/debug/fork_choice`
    pub async fn get_debug_fork_choice(&self) -> Result<ForkChoice, Error> {
        let mut path = self.eth_path(V1)?;

        path.path_segments_mut()
            .map_err(|()| Error::InvalidUrl(self.server.clone()))?
            .push("debug")
            .push("fork_choice");

        self.get(path).await
    }

    /// `GET validator/duties/proposer/{epoch}`
    pub async fn get_validator_duties_proposer(
        &self,
        epoch: Epoch,
    ) -> Result<DutiesResponse<Vec<ProposerData>>, Error> {
        let mut path = self.eth_path(V1)?;

        path.path_segments_mut()
            .map_err(|()| Error::InvalidUrl(self.server.clone()))?
            .push("validator")
            .push("duties")
            .push("proposer")
            .push(&epoch.to_string());

        self.get_with_timeout(path, self.timeouts.proposer_duties)
            .await
    }

    /// `GET v2/validator/blocks/{slot}`
    pub async fn get_validator_blocks<T: EthSpec, Payload: AbstractExecPayload<T>>(
        &self,
        slot: Slot,
        randao_reveal: &SignatureBytes,
        graffiti: Option<&Graffiti>,
    ) -> Result<ForkVersionedResponse<BeaconBlock<T, Payload>>, Error> {
        self.get_validator_blocks_modular(slot, randao_reveal, graffiti, SkipRandaoVerification::No)
            .await
    }

    /// `GET v2/validator/blocks/{slot}`
    pub async fn get_validator_blocks_modular<T: EthSpec, Payload: AbstractExecPayload<T>>(
        &self,
        slot: Slot,
        randao_reveal: &SignatureBytes,
        graffiti: Option<&Graffiti>,
        skip_randao_verification: SkipRandaoVerification,
    ) -> Result<ForkVersionedResponse<BeaconBlock<T, Payload>>, Error> {
        let mut path = self.eth_path(V2)?;

        path.path_segments_mut()
            .map_err(|()| Error::InvalidUrl(self.server.clone()))?
            .push("validator")
            .push("blocks")
            .push(&slot.to_string());

        path.query_pairs_mut()
            .append_pair("randao_reveal", &randao_reveal.to_string());

        if let Some(graffiti) = graffiti {
            path.query_pairs_mut()
                .append_pair("graffiti", &graffiti.to_string());
        }

        if skip_randao_verification == SkipRandaoVerification::Yes {
            path.query_pairs_mut()
                .append_pair("skip_randao_verification", "");
        }

        self.get(path).await
    }

    /// `GET v2/validator/blinded_blocks/{slot}`
    pub async fn get_validator_blinded_blocks<T: EthSpec, Payload: AbstractExecPayload<T>>(
        &self,
        slot: Slot,
        randao_reveal: &SignatureBytes,
        graffiti: Option<&Graffiti>,
    ) -> Result<ForkVersionedResponse<BeaconBlock<T, Payload>>, Error> {
        self.get_validator_blinded_blocks_modular(
            slot,
            randao_reveal,
            graffiti,
            SkipRandaoVerification::No,
        )
        .await
    }

    /// `GET v1/validator/blinded_blocks/{slot}`
    pub async fn get_validator_blinded_blocks_modular<
        T: EthSpec,
        Payload: AbstractExecPayload<T>,
    >(
        &self,
        slot: Slot,
        randao_reveal: &SignatureBytes,
        graffiti: Option<&Graffiti>,
        skip_randao_verification: SkipRandaoVerification,
    ) -> Result<ForkVersionedResponse<BeaconBlock<T, Payload>>, Error> {
        let mut path = self.eth_path(V1)?;

        path.path_segments_mut()
            .map_err(|()| Error::InvalidUrl(self.server.clone()))?
            .push("validator")
            .push("blinded_blocks")
            .push(&slot.to_string());

        path.query_pairs_mut()
            .append_pair("randao_reveal", &randao_reveal.to_string());

        if let Some(graffiti) = graffiti {
            path.query_pairs_mut()
                .append_pair("graffiti", &graffiti.to_string());
        }

        if skip_randao_verification == SkipRandaoVerification::Yes {
            path.query_pairs_mut()
                .append_key_only("skip_randao_verification");
        }

        self.get(path).await
    }

    /// `GET validator/attestation_data?slot,committee_index`
    pub async fn get_validator_attestation_data(
        &self,
        slot: Slot,
        committee_index: CommitteeIndex,
    ) -> Result<GenericResponse<AttestationData>, Error> {
        let mut path = self.eth_path(V1)?;

        path.path_segments_mut()
            .map_err(|()| Error::InvalidUrl(self.server.clone()))?
            .push("validator")
            .push("attestation_data");

        path.query_pairs_mut()
            .append_pair("slot", &slot.to_string())
            .append_pair("committee_index", &committee_index.to_string());

        self.get_with_timeout(path, self.timeouts.attestation).await
    }

    /// `GET validator/aggregate_attestation?slot,attestation_data_root`
    pub async fn get_validator_aggregate_attestation<T: EthSpec>(
        &self,
        slot: Slot,
        attestation_data_root: Hash256,
    ) -> Result<Option<GenericResponse<Attestation<T>>>, Error> {
        let mut path = self.eth_path(V1)?;

        path.path_segments_mut()
            .map_err(|()| Error::InvalidUrl(self.server.clone()))?
            .push("validator")
            .push("aggregate_attestation");

        path.query_pairs_mut()
            .append_pair("slot", &slot.to_string())
            .append_pair(
                "attestation_data_root",
                &format!("{:?}", attestation_data_root),
            );

        self.get_opt_with_timeout(path, self.timeouts.attestation)
            .await
    }

    /// `GET validator/sync_committee_contribution`
    pub async fn get_validator_sync_committee_contribution<T: EthSpec>(
        &self,
        sync_committee_data: &SyncContributionData,
    ) -> Result<Option<GenericResponse<SyncCommitteeContribution<T>>>, Error> {
        let mut path = self.eth_path(V1)?;

        path.path_segments_mut()
            .map_err(|()| Error::InvalidUrl(self.server.clone()))?
            .push("validator")
            .push("sync_committee_contribution");

        path.query_pairs_mut()
            .append_pair("slot", &sync_committee_data.slot.to_string())
            .append_pair(
                "beacon_block_root",
                &format!("{:?}", sync_committee_data.beacon_block_root),
            )
            .append_pair(
                "subcommittee_index",
                &sync_committee_data.subcommittee_index.to_string(),
            );

        self.get_opt(path).await
    }

    /// `POST lighthouse/liveness`
    pub async fn post_lighthouse_liveness(
        &self,
        ids: &[u64],
        epoch: Epoch,
    ) -> Result<GenericResponse<Vec<LivenessResponseData>>, Error> {
        let mut path = self.server.full.clone();

        path.path_segments_mut()
            .map_err(|()| Error::InvalidUrl(self.server.clone()))?
            .push("lighthouse")
            .push("liveness");

        self.post_with_timeout_and_response(
            path,
            &LivenessRequestData {
                indices: ids.to_vec(),
                epoch,
            },
            self.timeouts.liveness,
        )
        .await
    }

    /// `POST validator/liveness/{epoch}`
    pub async fn post_validator_liveness(
        &self,
        ids: &[u64],
        epoch: Epoch,
<<<<<<< HEAD
        indices: &[u64],
    ) -> Result<GenericResponse<Vec<LivenessResponseData>>, Error> {
        let mut path = self.eth_path(V1)?;

=======
    ) -> Result<GenericResponse<Vec<LivenessResponseData>>, Error> {
        let mut path = self.server.full.clone();
>>>>>>> 50dd7b7c
        path.path_segments_mut()
            .map_err(|()| Error::InvalidUrl(self.server.clone()))?
            .push("validator")
            .push("liveness")
            .push(&epoch.to_string());

        self.post_with_timeout_and_response(
            path,
            &LivenessRequestData {
                indices: ids.to_vec(),
                epoch,
            },
            self.timeouts.liveness,
        )
        .await
    }

    /// `POST validator/duties/attester/{epoch}`
    pub async fn post_validator_duties_attester(
        &self,
        epoch: Epoch,
        indices: &[u64],
    ) -> Result<DutiesResponse<Vec<AttesterData>>, Error> {
        let mut path = self.eth_path(V1)?;

        path.path_segments_mut()
            .map_err(|()| Error::InvalidUrl(self.server.clone()))?
            .push("validator")
            .push("duties")
            .push("attester")
            .push(&epoch.to_string());

        self.post_with_timeout_and_response(
            path,
            &ValidatorIndexDataRef(indices),
            self.timeouts.attester_duties,
        )
        .await
    }

    /// `POST validator/aggregate_and_proofs`
    pub async fn post_validator_aggregate_and_proof<T: EthSpec>(
        &self,
        aggregates: &[SignedAggregateAndProof<T>],
    ) -> Result<(), Error> {
        let mut path = self.eth_path(V1)?;

        path.path_segments_mut()
            .map_err(|()| Error::InvalidUrl(self.server.clone()))?
            .push("validator")
            .push("aggregate_and_proofs");

        self.post_with_timeout(path, &aggregates, self.timeouts.attestation)
            .await?;

        Ok(())
    }

    /// `POST validator/beacon_committee_subscriptions`
    pub async fn post_validator_beacon_committee_subscriptions(
        &self,
        subscriptions: &[BeaconCommitteeSubscription],
    ) -> Result<(), Error> {
        let mut path = self.eth_path(V1)?;

        path.path_segments_mut()
            .map_err(|()| Error::InvalidUrl(self.server.clone()))?
            .push("validator")
            .push("beacon_committee_subscriptions");

        self.post(path, &subscriptions).await?;

        Ok(())
    }

    /// `POST validator/sync_committee_subscriptions`
    pub async fn post_validator_sync_committee_subscriptions(
        &self,
        subscriptions: &[SyncCommitteeSubscription],
    ) -> Result<(), Error> {
        let mut path = self.eth_path(V1)?;

        path.path_segments_mut()
            .map_err(|()| Error::InvalidUrl(self.server.clone()))?
            .push("validator")
            .push("sync_committee_subscriptions");

        self.post(path, &subscriptions).await?;

        Ok(())
    }

    /// `GET events?topics`
    pub async fn get_events<T: EthSpec>(
        &self,
        topic: &[EventTopic],
    ) -> Result<impl Stream<Item = Result<EventKind<T>, Error>>, Error> {
        let mut path = self.eth_path(V1)?;
        path.path_segments_mut()
            .map_err(|()| Error::InvalidUrl(self.server.clone()))?
            .push("events");

        let topic_string = topic
            .iter()
            .map(|i| i.to_string())
            .collect::<Vec<_>>()
            .join(",");
        path.query_pairs_mut().append_pair("topics", &topic_string);

        Ok(self
            .client
            .get(path)
            .send()
            .await?
            .bytes_stream()
            .map(|next| match next {
                Ok(bytes) => EventKind::from_sse_bytes(bytes.as_ref()),
                Err(e) => Err(Error::HttpClient(e.into())),
            }))
    }

    /// `POST validator/duties/sync/{epoch}`
    pub async fn post_validator_duties_sync(
        &self,
        epoch: Epoch,
        indices: &[u64],
    ) -> Result<ExecutionOptimisticFinalizedResponse<Vec<SyncDuty>>, Error> {
        let mut path = self.eth_path(V1)?;

        path.path_segments_mut()
            .map_err(|()| Error::InvalidUrl(self.server.clone()))?
            .push("validator")
            .push("duties")
            .push("sync")
            .push(&epoch.to_string());

        self.post_with_timeout_and_response(
            path,
            &ValidatorIndexDataRef(indices),
            self.timeouts.sync_duties,
        )
        .await
    }
}

/// Returns `Ok(response)` if the response is a `200 OK` response. Otherwise, creates an
/// appropriate error message.
pub async fn ok_or_error(response: Response) -> Result<Response, Error> {
    let status = response.status();

    if status == StatusCode::OK {
        Ok(response)
    } else if let Ok(message) = response.json().await {
        match message {
            ResponseError::Message(message) => Err(Error::ServerMessage(message)),
            ResponseError::Indexed(indexed) => Err(Error::ServerIndexedMessage(indexed)),
        }
    } else {
        Err(Error::StatusCode(status))
    }
}<|MERGE_RESOLUTION|>--- conflicted
+++ resolved
@@ -1637,19 +1637,13 @@
     }
 
     /// `POST validator/liveness/{epoch}`
-    pub async fn post_validator_liveness(
+    pub async fn post_validator_liveness_epoch(
         &self,
         ids: &[u64],
         epoch: Epoch,
-<<<<<<< HEAD
-        indices: &[u64],
     ) -> Result<GenericResponse<Vec<LivenessResponseData>>, Error> {
         let mut path = self.eth_path(V1)?;
 
-=======
-    ) -> Result<GenericResponse<Vec<LivenessResponseData>>, Error> {
-        let mut path = self.server.full.clone();
->>>>>>> 50dd7b7c
         path.path_segments_mut()
             .map_err(|()| Error::InvalidUrl(self.server.clone()))?
             .push("validator")
