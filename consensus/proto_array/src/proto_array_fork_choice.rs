use crate::error::Error;
use crate::proto_array::{
    calculate_proposer_boost, InvalidationOperation, Iter, ProposerBoost, ProtoArray, ProtoNode,
};
use crate::ssz_container::SszContainer;
use serde_derive::{Deserialize, Serialize};
use ssz::{Decode, Encode};
use ssz_derive::{Decode, Encode};
use std::collections::{BTreeSet, HashMap};
use types::{
    AttestationShufflingId, ChainSpec, Checkpoint, Epoch, EthSpec, ExecutionBlockHash, Hash256,
    Slot,
};

pub const DEFAULT_PRUNE_THRESHOLD: usize = 256;

#[derive(Default, PartialEq, Clone, Encode, Decode)]
pub struct VoteTracker {
    current_root: Hash256,
    next_root: Hash256,
    next_epoch: Epoch,
}

/// Represents the verification status of an execution payload.
#[derive(Clone, Copy, Debug, PartialEq, Encode, Decode, Serialize, Deserialize)]
#[ssz(enum_behaviour = "union")]
pub enum ExecutionStatus {
    /// An EL has determined that the payload is valid.
    Valid(ExecutionBlockHash),
    /// An EL has determined that the payload is invalid.
    Invalid(ExecutionBlockHash),
    /// An EL has not yet verified the execution payload.
    Optimistic(ExecutionBlockHash),
    /// The block is either prior to the merge fork, or after the merge fork but before the terminal
    /// PoW block has been found.
    ///
    /// # Note:
    ///
    /// This `bool` only exists to satisfy our SSZ implementation which requires all variants
    /// to have a value. It can be set to anything.
    Irrelevant(bool),
}

impl ExecutionStatus {
    pub fn is_execution_enabled(&self) -> bool {
        !matches!(self, ExecutionStatus::Irrelevant(_))
    }

    pub fn irrelevant() -> Self {
        ExecutionStatus::Irrelevant(false)
    }

    pub fn block_hash(&self) -> Option<ExecutionBlockHash> {
        match self {
            ExecutionStatus::Valid(hash)
            | ExecutionStatus::Invalid(hash)
            | ExecutionStatus::Optimistic(hash) => Some(*hash),
            ExecutionStatus::Irrelevant(_) => None,
        }
    }

    /// Returns `true` if the block:
    ///
    /// - Has a valid payload, OR
    /// - Does not have execution enabled.
    ///
    /// Whenever this function returns `true`, the block is *fully valid*.
    pub fn is_valid_or_irrelevant(&self) -> bool {
        matches!(
            self,
            ExecutionStatus::Valid(_) | ExecutionStatus::Irrelevant(_)
        )
    }

    /// Returns `true` if the block:
    ///
    /// - Has execution enabled, AND
    /// - Has a valid payload
    ///
    /// This function will return `false` for any block from a slot prior to the Bellatrix fork.
    /// This means that some blocks that are perfectly valid will still receive a `false` response.
    /// See `Self::is_valid_or_irrelevant` for a function that will always return `true` given any
    /// perfectly valid block.
    pub fn is_valid_and_post_bellatrix(&self) -> bool {
        matches!(self, ExecutionStatus::Valid(_))
    }

    /// Returns `true` if the block:
    ///
    /// - Has execution enabled, AND
    /// - Has a payload that has not yet been verified by an EL.
    pub fn is_strictly_optimistic(&self) -> bool {
        matches!(self, ExecutionStatus::Optimistic(_))
    }

    /// Returns `true` if the block:
    ///
    /// - Has execution enabled, AND
    ///     - Has a payload that has not yet been verified by an EL, OR.
    ///     - Has a payload that has been deemed invalid by an EL.
    pub fn is_optimistic_or_invalid(&self) -> bool {
        matches!(
            self,
            ExecutionStatus::Optimistic(_) | ExecutionStatus::Invalid(_)
        )
    }

    /// Returns `true` if the block:
    ///
    /// - Has execution enabled, AND
    /// - Has an invalid payload.
    pub fn is_invalid(&self) -> bool {
        matches!(self, ExecutionStatus::Invalid(_))
    }

    /// Returns `true` if the block:
    ///
    /// - Does not have execution enabled (before or after Bellatrix fork)
    pub fn is_irrelevant(&self) -> bool {
        matches!(self, ExecutionStatus::Irrelevant(_))
    }
}

/// A block that is to be applied to the fork choice.
///
/// A simplified version of `types::BeaconBlock`.
#[derive(Clone, Debug, PartialEq)]
pub struct Block {
    pub slot: Slot,
    pub root: Hash256,
    pub parent_root: Option<Hash256>,
    pub state_root: Hash256,
    pub target_root: Hash256,
    pub current_epoch_shuffling_id: AttestationShufflingId,
    pub next_epoch_shuffling_id: AttestationShufflingId,
    pub justified_checkpoint: Checkpoint,
    pub finalized_checkpoint: Checkpoint,
    /// Indicates if an execution node has marked this block as valid. Also contains the execution
    /// block hash.
    pub execution_status: ExecutionStatus,
    pub unrealized_justified_checkpoint: Option<Checkpoint>,
    pub unrealized_finalized_checkpoint: Option<Checkpoint>,
}

/// A Vec-wrapper which will grow to match any request.
///
/// E.g., a `get` or `insert` to an out-of-bounds element will cause the Vec to grow (using
/// Default) to the smallest size required to fulfill the request.
#[derive(Default, Clone, Debug, PartialEq)]
pub struct ElasticList<T>(pub Vec<T>);

impl<T> ElasticList<T>
where
    T: Default,
{
    fn ensure(&mut self, i: usize) {
        if self.0.len() <= i {
            self.0.resize_with(i + 1, Default::default);
        }
    }

    pub fn get_mut(&mut self, i: usize) -> &mut T {
        self.ensure(i);
        &mut self.0[i]
    }

    pub fn iter(&self) -> impl Iterator<Item = &T> {
        self.0.iter()
    }

    pub fn iter_mut(&mut self) -> impl Iterator<Item = &mut T> {
        self.0.iter_mut()
    }
}

/// Information about the proposer head used for opportunistic re-orgs.
#[derive(Default, Clone)]
pub struct ProposerHead {
    /// If set, the head block that the proposer should build upon.
    pub re_org_head: Option<Hash256>,
    /// The weight difference between the canonical head and its parent.
    pub canonical_head_weight: Option<u64>,
    /// The computed fraction of the active committee balance below which we can re-org.
    pub re_org_weight_threshold: Option<u64>,
}

#[derive(PartialEq)]
pub struct ProtoArrayForkChoice {
    pub(crate) proto_array: ProtoArray,
    pub(crate) votes: ElasticList<VoteTracker>,
    pub(crate) balances: Vec<u64>,
}

impl ProtoArrayForkChoice {
    #[allow(clippy::too_many_arguments)]
    pub fn new<E: EthSpec>(
        finalized_block_slot: Slot,
        finalized_block_state_root: Hash256,
        justified_checkpoint: Checkpoint,
        finalized_checkpoint: Checkpoint,
        current_epoch_shuffling_id: AttestationShufflingId,
        next_epoch_shuffling_id: AttestationShufflingId,
        execution_status: ExecutionStatus,
    ) -> Result<Self, String> {
        let mut proto_array = ProtoArray {
            prune_threshold: DEFAULT_PRUNE_THRESHOLD,
            justified_checkpoint,
            finalized_checkpoint,
            nodes: Vec::with_capacity(1),
            indices: HashMap::with_capacity(1),
            previous_proposer_boost: ProposerBoost::default(),
        };

        let block = Block {
            slot: finalized_block_slot,
            root: finalized_checkpoint.root,
            parent_root: None,
            state_root: finalized_block_state_root,
            // We are using the finalized_root as the target_root, since it always lies on an
            // epoch boundary.
            target_root: finalized_checkpoint.root,
            current_epoch_shuffling_id,
            next_epoch_shuffling_id,
            justified_checkpoint,
            finalized_checkpoint,
            execution_status,
            unrealized_justified_checkpoint: Some(justified_checkpoint),
            unrealized_finalized_checkpoint: Some(finalized_checkpoint),
        };

        proto_array
            .on_block::<E>(block, finalized_block_slot)
            .map_err(|e| format!("Failed to add finalized block to proto_array: {:?}", e))?;

        Ok(Self {
            proto_array,
            votes: ElasticList::default(),
            balances: vec![],
        })
    }

    /// See `ProtoArray::propagate_execution_payload_validation` for documentation.
    pub fn process_execution_payload_validation(
        &mut self,
        block_root: Hash256,
    ) -> Result<(), String> {
        self.proto_array
            .propagate_execution_payload_validation(block_root)
            .map_err(|e| format!("Failed to process valid payload: {:?}", e))
    }

    /// See `ProtoArray::propagate_execution_payload_invalidation` for documentation.
    pub fn process_execution_payload_invalidation(
        &mut self,
        op: &InvalidationOperation,
    ) -> Result<(), String> {
        self.proto_array
            .propagate_execution_payload_invalidation(op)
            .map_err(|e| format!("Failed to process invalid payload: {:?}", e))
    }

    pub fn process_attestation(
        &mut self,
        validator_index: usize,
        block_root: Hash256,
        target_epoch: Epoch,
    ) -> Result<(), String> {
        let vote = self.votes.get_mut(validator_index);

        if target_epoch > vote.next_epoch || *vote == VoteTracker::default() {
            vote.next_root = block_root;
            vote.next_epoch = target_epoch;
        }

        Ok(())
    }

    pub fn process_block<E: EthSpec>(
        &mut self,
        block: Block,
        current_slot: Slot,
    ) -> Result<(), String> {
        if block.parent_root.is_none() {
            return Err("Missing parent root".to_string());
        }

        self.proto_array
            .on_block::<E>(block, current_slot)
            .map_err(|e| format!("process_block_error: {:?}", e))
    }

    #[allow(clippy::too_many_arguments)]
    pub fn find_head<E: EthSpec>(
        &mut self,
        justified_checkpoint: Checkpoint,
        finalized_checkpoint: Checkpoint,
        justified_state_balances: &[u64],
        proposer_boost_root: Hash256,
        equivocating_indices: &BTreeSet<u64>,
        current_slot: Slot,
        spec: &ChainSpec,
    ) -> Result<Hash256, String> {
        let old_balances = &mut self.balances;

        let new_balances = justified_state_balances;

        let deltas = compute_deltas(
            &self.proto_array.indices,
            &mut self.votes,
            old_balances,
            new_balances,
            equivocating_indices,
        )
        .map_err(|e| format!("find_head compute_deltas failed: {:?}", e))?;

        self.proto_array
            .apply_score_changes::<E>(
                deltas,
                justified_checkpoint,
                finalized_checkpoint,
                new_balances,
                proposer_boost_root,
                current_slot,
                spec,
            )
            .map_err(|e| format!("find_head apply_score_changes failed: {:?}", e))?;

        *old_balances = new_balances.to_vec();

        self.proto_array
            .find_head::<E>(&justified_checkpoint.root, current_slot)
            .map_err(|e| format!("find_head failed: {:?}", e))
    }

<<<<<<< HEAD
    pub fn get_proposer_head<E: EthSpec>(
        &self,
        justified_state_balances: &[u64],
        canonical_head: Hash256,
        re_org_vote_fraction: u64,
    ) -> Result<ProposerHead, String> {
        let nodes = self
            .proto_array
            .iter_nodes(&canonical_head)
            .take(2)
            .collect::<Vec<_>>();
        if nodes.len() != 2 {
            return Ok(ProposerHead::default());
        }
        let head_node = nodes[0];
        let parent_node = nodes[1];

        // Re-org conditions.
        let is_single_slot_re_org = parent_node.slot + 1 == head_node.slot;
        let re_org_weight_threshold =
            calculate_proposer_boost::<E>(justified_state_balances, re_org_vote_fraction)
                .ok_or_else(|| {
                    "overflow calculating committee weight for proposer boost".to_string()
                })?;
        let canonical_head_weight = self
            .get_block_unique_weight(canonical_head, justified_state_balances)
            .map_err(|e| format!("overflow calculating head weight: {:?}", e))?;
        let is_weak_head = canonical_head_weight < re_org_weight_threshold;

        let re_org_head = (is_single_slot_re_org && is_weak_head).then(|| parent_node.root);

        Ok(ProposerHead {
            re_org_head,
            canonical_head_weight: Some(canonical_head_weight),
            re_org_weight_threshold: Some(re_org_weight_threshold),
        })
    }

    /// Compute the sum of attester balances of attestations to a specific block root.
    ///
    /// This weight is the weight unique to the block, *not* including the weight of its ancestors.
    ///
    /// Any `proposer_boost` in effect is ignored: only attestations are counted.
    fn get_block_unique_weight(
        &self,
        block_root: Hash256,
        justified_balances: &[u64],
    ) -> Result<u64, Error> {
        let mut unique_weight = 0u64;
        for (validator_index, vote) in self.votes.iter().enumerate() {
            // Check the `next_root` as we care about the most recent attestations, including ones
            // from the previous slot that have just been dequeued but haven't run fully through
            // fork choice yet.
            if vote.next_root == block_root {
                let validator_balance = justified_balances
                    .get(validator_index)
                    .copied()
                    .unwrap_or(0);

                unique_weight = unique_weight
                    .checked_add(validator_balance)
                    .ok_or(Error::UniqueWeightOverflow(block_root))?;
            }
        }
        Ok(unique_weight)
=======
    /// For all nodes, regardless of their relationship to the finalized block, set their execution
    /// status to be optimistic.
    ///
    /// In practice this means forgetting any `VALID` or `INVALID` statuses.
    pub fn set_all_blocks_to_optimistic<E: EthSpec>(
        &mut self,
        spec: &ChainSpec,
    ) -> Result<(), String> {
        // Iterate backwards through all nodes in the `proto_array`. Whilst it's not strictly
        // required to do this process in reverse, it seems natural when we consider how LMD votes
        // are counted.
        //
        // This function will touch all blocks, even those that do not descend from the finalized
        // block. Since this function is expected to run at start-up during very rare
        // circumstances we prefer simplicity over efficiency.
        for node_index in (0..self.proto_array.nodes.len()).rev() {
            let node = self
                .proto_array
                .nodes
                .get_mut(node_index)
                .ok_or("unreachable index out of bounds in proto_array nodes")?;

            match node.execution_status {
                ExecutionStatus::Invalid(block_hash) => {
                    node.execution_status = ExecutionStatus::Optimistic(block_hash);

                    // Restore the weight of the node, it would have been set to `0` in
                    // `apply_score_changes` when it was invalidated.
                    let mut restored_weight: u64 = self
                        .votes
                        .0
                        .iter()
                        .enumerate()
                        .filter_map(|(validator_index, vote)| {
                            if vote.current_root == node.root {
                                // Any voting validator that does not have a balance should be
                                // ignored. This is consistent with `compute_deltas`.
                                self.balances.get(validator_index)
                            } else {
                                None
                            }
                        })
                        .sum();

                    // If the invalid root was boosted, apply the weight to it and
                    // ancestors.
                    if let Some(proposer_score_boost) = spec.proposer_score_boost {
                        if self.proto_array.previous_proposer_boost.root == node.root {
                            // Compute the score based upon the current balances. We can't rely on
                            // the `previous_proposr_boost.score` since it is set to zero with an
                            // invalid node.
                            let proposer_score =
                                calculate_proposer_boost::<E>(&self.balances, proposer_score_boost)
                                    .ok_or("Failed to compute proposer boost")?;
                            // Store the score we've applied here so it can be removed in
                            // a later call to `apply_score_changes`.
                            self.proto_array.previous_proposer_boost.score = proposer_score;
                            // Apply this boost to this node.
                            restored_weight = restored_weight
                                .checked_add(proposer_score)
                                .ok_or("Overflow when adding boost to weight")?;
                        }
                    }

                    // Add the restored weight to the node and all ancestors.
                    if restored_weight > 0 {
                        let mut node_or_ancestor = node;
                        loop {
                            node_or_ancestor.weight = node_or_ancestor
                                .weight
                                .checked_add(restored_weight)
                                .ok_or("Overflow when adding weight to ancestor")?;

                            if let Some(parent_index) = node_or_ancestor.parent {
                                node_or_ancestor = self
                                    .proto_array
                                    .nodes
                                    .get_mut(parent_index)
                                    .ok_or(format!("Missing parent index: {}", parent_index))?;
                            } else {
                                // This is either the finalized block or a block that does not
                                // descend from the finalized block.
                                break;
                            }
                        }
                    }
                }
                // There are no balance changes required if the node was either valid or
                // optimistic.
                ExecutionStatus::Valid(block_hash) | ExecutionStatus::Optimistic(block_hash) => {
                    node.execution_status = ExecutionStatus::Optimistic(block_hash)
                }
                // An irrelevant node cannot become optimistic, this is a no-op.
                ExecutionStatus::Irrelevant(_) => (),
            }
        }

        Ok(())
>>>>>>> 71fd0b42
    }

    pub fn maybe_prune(&mut self, finalized_root: Hash256) -> Result<(), String> {
        self.proto_array
            .maybe_prune(finalized_root)
            .map_err(|e| format!("find_head maybe_prune failed: {:?}", e))
    }

    pub fn set_prune_threshold(&mut self, prune_threshold: usize) {
        self.proto_array.prune_threshold = prune_threshold;
    }

    pub fn len(&self) -> usize {
        self.proto_array.nodes.len()
    }

    pub fn is_empty(&self) -> bool {
        self.proto_array.nodes.is_empty()
    }

    pub fn contains_block(&self, block_root: &Hash256) -> bool {
        self.proto_array.indices.contains_key(block_root)
    }

    fn get_proto_node(&self, block_root: &Hash256) -> Option<&ProtoNode> {
        let block_index = self.proto_array.indices.get(block_root)?;
        self.proto_array.nodes.get(*block_index)
    }

    pub fn get_block(&self, block_root: &Hash256) -> Option<Block> {
        let block = self.get_proto_node(block_root)?;
        let parent_root = block
            .parent
            .and_then(|i| self.proto_array.nodes.get(i))
            .map(|parent| parent.root);

        // If a node does not have a `finalized_checkpoint` or `justified_checkpoint` populated,
        // it means it is not a descendant of the finalized checkpoint, so it is valid to return
        // `None` here.
        if let (Some(justified_checkpoint), Some(finalized_checkpoint)) =
            (block.justified_checkpoint, block.finalized_checkpoint)
        {
            Some(Block {
                slot: block.slot,
                root: block.root,
                parent_root,
                state_root: block.state_root,
                target_root: block.target_root,
                current_epoch_shuffling_id: block.current_epoch_shuffling_id.clone(),
                next_epoch_shuffling_id: block.next_epoch_shuffling_id.clone(),
                justified_checkpoint,
                finalized_checkpoint,
                execution_status: block.execution_status,
                unrealized_justified_checkpoint: block.unrealized_justified_checkpoint,
                unrealized_finalized_checkpoint: block.unrealized_finalized_checkpoint,
            })
        } else {
            None
        }
    }

    /// Returns the `block.execution_status` field, if the block is present.
    pub fn get_block_execution_status(&self, block_root: &Hash256) -> Option<ExecutionStatus> {
        let block = self.get_proto_node(block_root)?;
        Some(block.execution_status)
    }

    /// Returns the weight of a given block.
    pub fn get_weight(&self, block_root: &Hash256) -> Option<u64> {
        let block_index = self.proto_array.indices.get(block_root)?;
        self.proto_array
            .nodes
            .get(*block_index)
            .map(|node| node.weight)
    }

    /// See `ProtoArray` documentation.
    pub fn is_descendant(&self, ancestor_root: Hash256, descendant_root: Hash256) -> bool {
        self.proto_array
            .is_descendant(ancestor_root, descendant_root)
    }

    pub fn latest_message(&self, validator_index: usize) -> Option<(Hash256, Epoch)> {
        if validator_index < self.votes.0.len() {
            let vote = &self.votes.0[validator_index];

            if *vote == VoteTracker::default() {
                None
            } else {
                Some((vote.next_root, vote.next_epoch))
            }
        } else {
            None
        }
    }

    /// See `ProtoArray::iter_nodes`
    pub fn iter_nodes<'a>(&'a self, block_root: &Hash256) -> Iter<'a> {
        self.proto_array.iter_nodes(block_root)
    }

    pub fn as_bytes(&self) -> Vec<u8> {
        SszContainer::from(self).as_ssz_bytes()
    }

    pub fn from_bytes(bytes: &[u8]) -> Result<Self, String> {
        SszContainer::from_ssz_bytes(bytes)
            .map(Into::into)
            .map_err(|e| format!("Failed to decode ProtoArrayForkChoice: {:?}", e))
    }

    /// Returns a read-lock to core `ProtoArray` struct.
    ///
    /// Should only be used when encoding/decoding during troubleshooting.
    pub fn core_proto_array(&self) -> &ProtoArray {
        &self.proto_array
    }

    /// Returns a mutable reference to the core `ProtoArray` struct.
    ///
    /// Should only be used during database schema migrations.
    pub fn core_proto_array_mut(&mut self) -> &mut ProtoArray {
        &mut self.proto_array
    }
}

/// Returns a list of `deltas`, where there is one delta for each of the indices in
/// `0..indices.len()`.
///
/// The deltas are formed by a change between `old_balances` and `new_balances`, and/or a change of vote in `votes`.
///
/// ## Errors
///
/// - If a value in `indices` is greater to or equal to `indices.len()`.
/// - If some `Hash256` in `votes` is not a key in `indices` (except for `Hash256::zero()`, this is
/// always valid).
fn compute_deltas(
    indices: &HashMap<Hash256, usize>,
    votes: &mut ElasticList<VoteTracker>,
    old_balances: &[u64],
    new_balances: &[u64],
    equivocating_indices: &BTreeSet<u64>,
) -> Result<Vec<i64>, Error> {
    let mut deltas = vec![0_i64; indices.len()];

    for (val_index, vote) in votes.iter_mut().enumerate() {
        // There is no need to create a score change if the validator has never voted or both their
        // votes are for the zero hash (alias to the genesis block).
        if vote.current_root == Hash256::zero() && vote.next_root == Hash256::zero() {
            continue;
        }

        // Handle newly slashed validators by deducting their weight from their current vote. We
        // determine if they are newly slashed by checking whether their `vote.current_root` is
        // non-zero. After applying the deduction a single time we set their `current_root` to zero
        // and never update it again (thus preventing repeat deductions).
        //
        // Even if they make new attestations which are processed by `process_attestation` these
        // will only update their `vote.next_root`.
        if equivocating_indices.contains(&(val_index as u64)) {
            // First time we've processed this slashing in fork choice:
            //
            // 1. Add a negative delta for their `current_root`.
            // 2. Set their `current_root` (permanently) to zero.
            if !vote.current_root.is_zero() {
                let old_balance = old_balances.get(val_index).copied().unwrap_or(0);

                if let Some(current_delta_index) = indices.get(&vote.current_root).copied() {
                    let delta = deltas
                        .get(current_delta_index)
                        .ok_or(Error::InvalidNodeDelta(current_delta_index))?
                        .checked_sub(old_balance as i64)
                        .ok_or(Error::DeltaOverflow(current_delta_index))?;

                    // Array access safe due to check on previous line.
                    deltas[current_delta_index] = delta;
                }

                vote.current_root = Hash256::zero();
            }
            // We've handled this slashed validator, continue without applying an ordinary delta.
            continue;
        }

        // If the validator was not included in the _old_ balances (i.e., it did not exist yet)
        // then say its balance was zero.
        let old_balance = old_balances.get(val_index).copied().unwrap_or(0);

        // If the validators vote is not known in the _new_ balances, then use a balance of zero.
        //
        // It is possible that there is a vote for an unknown validator if we change our justified
        // state to a new state with a higher epoch that is on a different fork because that fork may have
        // on-boarded less validators than the prior fork.
        let new_balance = new_balances.get(val_index).copied().unwrap_or(0);

        if vote.current_root != vote.next_root || old_balance != new_balance {
            // We ignore the vote if it is not known in `indices`. We assume that it is outside
            // of our tree (i.e., pre-finalization) and therefore not interesting.
            if let Some(current_delta_index) = indices.get(&vote.current_root).copied() {
                let delta = deltas
                    .get(current_delta_index)
                    .ok_or(Error::InvalidNodeDelta(current_delta_index))?
                    .checked_sub(old_balance as i64)
                    .ok_or(Error::DeltaOverflow(current_delta_index))?;

                // Array access safe due to check on previous line.
                deltas[current_delta_index] = delta;
            }

            // We ignore the vote if it is not known in `indices`. We assume that it is outside
            // of our tree (i.e., pre-finalization) and therefore not interesting.
            if let Some(next_delta_index) = indices.get(&vote.next_root).copied() {
                let delta = deltas
                    .get(next_delta_index)
                    .ok_or(Error::InvalidNodeDelta(next_delta_index))?
                    .checked_add(new_balance as i64)
                    .ok_or(Error::DeltaOverflow(next_delta_index))?;

                // Array access safe due to check on previous line.
                deltas[next_delta_index] = delta;
            }

            vote.current_root = vote.next_root;
        }
    }

    Ok(deltas)
}

#[cfg(test)]
mod test_compute_deltas {
    use super::*;
    use types::MainnetEthSpec;

    /// Gives a hash that is not the zero hash (unless i is `usize::max_value)`.
    fn hash_from_index(i: usize) -> Hash256 {
        Hash256::from_low_u64_be(i as u64 + 1)
    }

    #[test]
    fn finalized_descendant() {
        let genesis_slot = Slot::new(0);
        let genesis_epoch = Epoch::new(0);

        let state_root = Hash256::from_low_u64_be(0);
        let finalized_root = Hash256::from_low_u64_be(1);
        let finalized_desc = Hash256::from_low_u64_be(2);
        let not_finalized_desc = Hash256::from_low_u64_be(3);
        let unknown = Hash256::from_low_u64_be(4);
        let junk_shuffling_id =
            AttestationShufflingId::from_components(Epoch::new(0), Hash256::zero());
        let execution_status = ExecutionStatus::irrelevant();

        let genesis_checkpoint = Checkpoint {
            epoch: genesis_epoch,
            root: finalized_root,
        };

        let mut fc = ProtoArrayForkChoice::new::<MainnetEthSpec>(
            genesis_slot,
            state_root,
            genesis_checkpoint,
            genesis_checkpoint,
            junk_shuffling_id.clone(),
            junk_shuffling_id.clone(),
            execution_status,
        )
        .unwrap();

        // Add block that is a finalized descendant.
        fc.proto_array
            .on_block::<MainnetEthSpec>(
                Block {
                    slot: genesis_slot + 1,
                    root: finalized_desc,
                    parent_root: Some(finalized_root),
                    state_root,
                    target_root: finalized_root,
                    current_epoch_shuffling_id: junk_shuffling_id.clone(),
                    next_epoch_shuffling_id: junk_shuffling_id.clone(),
                    justified_checkpoint: genesis_checkpoint,
                    finalized_checkpoint: genesis_checkpoint,
                    execution_status,
                    unrealized_justified_checkpoint: Some(genesis_checkpoint),
                    unrealized_finalized_checkpoint: Some(genesis_checkpoint),
                },
                genesis_slot + 1,
            )
            .unwrap();

        // Add block that is *not* a finalized descendant.
        fc.proto_array
            .on_block::<MainnetEthSpec>(
                Block {
                    slot: genesis_slot + 1,
                    root: not_finalized_desc,
                    parent_root: None,
                    state_root,
                    target_root: finalized_root,
                    current_epoch_shuffling_id: junk_shuffling_id.clone(),
                    next_epoch_shuffling_id: junk_shuffling_id,
                    justified_checkpoint: genesis_checkpoint,
                    finalized_checkpoint: genesis_checkpoint,
                    execution_status,
                    unrealized_justified_checkpoint: None,
                    unrealized_finalized_checkpoint: None,
                },
                genesis_slot + 1,
            )
            .unwrap();

        assert!(!fc.is_descendant(unknown, unknown));
        assert!(!fc.is_descendant(unknown, finalized_root));
        assert!(!fc.is_descendant(unknown, finalized_desc));
        assert!(!fc.is_descendant(unknown, not_finalized_desc));

        assert!(fc.is_descendant(finalized_root, finalized_root));
        assert!(fc.is_descendant(finalized_root, finalized_desc));
        assert!(!fc.is_descendant(finalized_root, not_finalized_desc));
        assert!(!fc.is_descendant(finalized_root, unknown));

        assert!(!fc.is_descendant(finalized_desc, not_finalized_desc));
        assert!(fc.is_descendant(finalized_desc, finalized_desc));
        assert!(!fc.is_descendant(finalized_desc, finalized_root));
        assert!(!fc.is_descendant(finalized_desc, unknown));

        assert!(fc.is_descendant(not_finalized_desc, not_finalized_desc));
        assert!(!fc.is_descendant(not_finalized_desc, finalized_desc));
        assert!(!fc.is_descendant(not_finalized_desc, finalized_root));
        assert!(!fc.is_descendant(not_finalized_desc, unknown));
    }

    #[test]
    fn zero_hash() {
        let validator_count: usize = 16;

        let mut indices = HashMap::new();
        let mut votes = ElasticList::default();
        let mut old_balances = vec![];
        let mut new_balances = vec![];
        let equivocating_indices = BTreeSet::new();

        for i in 0..validator_count {
            indices.insert(hash_from_index(i), i);
            votes.0.push(VoteTracker {
                current_root: Hash256::zero(),
                next_root: Hash256::zero(),
                next_epoch: Epoch::new(0),
            });
            old_balances.push(0);
            new_balances.push(0);
        }

        let deltas = compute_deltas(
            &indices,
            &mut votes,
            &old_balances,
            &new_balances,
            &equivocating_indices,
        )
        .expect("should compute deltas");

        assert_eq!(
            deltas.len(),
            validator_count,
            "deltas should have expected length"
        );
        assert_eq!(
            deltas,
            vec![0; validator_count],
            "deltas should all be zero"
        );

        for vote in votes.0 {
            assert_eq!(
                vote.current_root, vote.next_root,
                "the vote shoulds should have been updated"
            );
        }
    }

    #[test]
    fn all_voted_the_same() {
        const BALANCE: u64 = 42;

        let validator_count: usize = 16;

        let mut indices = HashMap::new();
        let mut votes = ElasticList::default();
        let mut old_balances = vec![];
        let mut new_balances = vec![];
        let equivocating_indices = BTreeSet::new();

        for i in 0..validator_count {
            indices.insert(hash_from_index(i), i);
            votes.0.push(VoteTracker {
                current_root: Hash256::zero(),
                next_root: hash_from_index(0),
                next_epoch: Epoch::new(0),
            });
            old_balances.push(BALANCE);
            new_balances.push(BALANCE);
        }

        let deltas = compute_deltas(
            &indices,
            &mut votes,
            &old_balances,
            &new_balances,
            &equivocating_indices,
        )
        .expect("should compute deltas");

        assert_eq!(
            deltas.len(),
            validator_count,
            "deltas should have expected length"
        );

        for (i, delta) in deltas.into_iter().enumerate() {
            if i == 0 {
                assert_eq!(
                    delta,
                    BALANCE as i64 * validator_count as i64,
                    "zero'th root should have a delta"
                );
            } else {
                assert_eq!(delta, 0, "all other deltas should be zero");
            }
        }

        for vote in votes.0 {
            assert_eq!(
                vote.current_root, vote.next_root,
                "the vote shoulds should have been updated"
            );
        }
    }

    #[test]
    fn different_votes() {
        const BALANCE: u64 = 42;

        let validator_count: usize = 16;

        let mut indices = HashMap::new();
        let mut votes = ElasticList::default();
        let mut old_balances = vec![];
        let mut new_balances = vec![];
        let equivocating_indices = BTreeSet::new();

        for i in 0..validator_count {
            indices.insert(hash_from_index(i), i);
            votes.0.push(VoteTracker {
                current_root: Hash256::zero(),
                next_root: hash_from_index(i),
                next_epoch: Epoch::new(0),
            });
            old_balances.push(BALANCE);
            new_balances.push(BALANCE);
        }

        let deltas = compute_deltas(
            &indices,
            &mut votes,
            &old_balances,
            &new_balances,
            &equivocating_indices,
        )
        .expect("should compute deltas");

        assert_eq!(
            deltas.len(),
            validator_count,
            "deltas should have expected length"
        );

        for delta in deltas.into_iter() {
            assert_eq!(
                delta, BALANCE as i64,
                "each root should have the same delta"
            );
        }

        for vote in votes.0 {
            assert_eq!(
                vote.current_root, vote.next_root,
                "the vote shoulds should have been updated"
            );
        }
    }

    #[test]
    fn moving_votes() {
        const BALANCE: u64 = 42;

        let validator_count: usize = 16;

        let mut indices = HashMap::new();
        let mut votes = ElasticList::default();
        let mut old_balances = vec![];
        let mut new_balances = vec![];
        let equivocating_indices = BTreeSet::new();

        for i in 0..validator_count {
            indices.insert(hash_from_index(i), i);
            votes.0.push(VoteTracker {
                current_root: hash_from_index(0),
                next_root: hash_from_index(1),
                next_epoch: Epoch::new(0),
            });
            old_balances.push(BALANCE);
            new_balances.push(BALANCE);
        }

        let deltas = compute_deltas(
            &indices,
            &mut votes,
            &old_balances,
            &new_balances,
            &equivocating_indices,
        )
        .expect("should compute deltas");

        assert_eq!(
            deltas.len(),
            validator_count,
            "deltas should have expected length"
        );

        let total_delta = BALANCE as i64 * validator_count as i64;

        for (i, delta) in deltas.into_iter().enumerate() {
            if i == 0 {
                assert_eq!(
                    delta,
                    0 - total_delta,
                    "zero'th root should have a negative delta"
                );
            } else if i == 1 {
                assert_eq!(delta, total_delta, "first root should have positive delta");
            } else {
                assert_eq!(delta, 0, "all other deltas should be zero");
            }
        }

        for vote in votes.0 {
            assert_eq!(
                vote.current_root, vote.next_root,
                "the vote shoulds should have been updated"
            );
        }
    }

    #[test]
    fn move_out_of_tree() {
        const BALANCE: u64 = 42;

        let mut indices = HashMap::new();
        let mut votes = ElasticList::default();
        let equivocating_indices = BTreeSet::new();

        // There is only one block.
        indices.insert(hash_from_index(1), 0);

        // There are two validators.
        let old_balances = vec![BALANCE; 2];
        let new_balances = vec![BALANCE; 2];

        // One validator moves their vote from the block to the zero hash.
        votes.0.push(VoteTracker {
            current_root: hash_from_index(1),
            next_root: Hash256::zero(),
            next_epoch: Epoch::new(0),
        });

        // One validator moves their vote from the block to something outside the tree.
        votes.0.push(VoteTracker {
            current_root: hash_from_index(1),
            next_root: Hash256::from_low_u64_be(1337),
            next_epoch: Epoch::new(0),
        });

        let deltas = compute_deltas(
            &indices,
            &mut votes,
            &old_balances,
            &new_balances,
            &equivocating_indices,
        )
        .expect("should compute deltas");

        assert_eq!(deltas.len(), 1, "deltas should have expected length");

        assert_eq!(
            deltas[0],
            0 - BALANCE as i64 * 2,
            "the block should have lost both balances"
        );

        for vote in votes.0 {
            assert_eq!(
                vote.current_root, vote.next_root,
                "the vote shoulds should have been updated"
            );
        }
    }

    #[test]
    fn changing_balances() {
        const OLD_BALANCE: u64 = 42;
        const NEW_BALANCE: u64 = OLD_BALANCE * 2;

        let validator_count: usize = 16;

        let mut indices = HashMap::new();
        let mut votes = ElasticList::default();
        let mut old_balances = vec![];
        let mut new_balances = vec![];
        let equivocating_indices = BTreeSet::new();

        for i in 0..validator_count {
            indices.insert(hash_from_index(i), i);
            votes.0.push(VoteTracker {
                current_root: hash_from_index(0),
                next_root: hash_from_index(1),
                next_epoch: Epoch::new(0),
            });
            old_balances.push(OLD_BALANCE);
            new_balances.push(NEW_BALANCE);
        }

        let deltas = compute_deltas(
            &indices,
            &mut votes,
            &old_balances,
            &new_balances,
            &equivocating_indices,
        )
        .expect("should compute deltas");

        assert_eq!(
            deltas.len(),
            validator_count,
            "deltas should have expected length"
        );

        for (i, delta) in deltas.into_iter().enumerate() {
            if i == 0 {
                assert_eq!(
                    delta,
                    0 - OLD_BALANCE as i64 * validator_count as i64,
                    "zero'th root should have a negative delta"
                );
            } else if i == 1 {
                assert_eq!(
                    delta,
                    NEW_BALANCE as i64 * validator_count as i64,
                    "first root should have positive delta"
                );
            } else {
                assert_eq!(delta, 0, "all other deltas should be zero");
            }
        }

        for vote in votes.0 {
            assert_eq!(
                vote.current_root, vote.next_root,
                "the vote shoulds should have been updated"
            );
        }
    }

    #[test]
    fn validator_appears() {
        const BALANCE: u64 = 42;

        let mut indices = HashMap::new();
        let mut votes = ElasticList::default();
        let equivocating_indices = BTreeSet::new();

        // There are two blocks.
        indices.insert(hash_from_index(1), 0);
        indices.insert(hash_from_index(2), 1);

        // There is only one validator in the old balances.
        let old_balances = vec![BALANCE; 1];
        // There are two validators in the new balances.
        let new_balances = vec![BALANCE; 2];

        // Both validator move votes from block 1 to block 2.
        for _ in 0..2 {
            votes.0.push(VoteTracker {
                current_root: hash_from_index(1),
                next_root: hash_from_index(2),
                next_epoch: Epoch::new(0),
            });
        }

        let deltas = compute_deltas(
            &indices,
            &mut votes,
            &old_balances,
            &new_balances,
            &equivocating_indices,
        )
        .expect("should compute deltas");

        assert_eq!(deltas.len(), 2, "deltas should have expected length");

        assert_eq!(
            deltas[0],
            0 - BALANCE as i64,
            "block 1 should have only lost one balance"
        );
        assert_eq!(
            deltas[1],
            2 * BALANCE as i64,
            "block 2 should have gained two balances"
        );

        for vote in votes.0 {
            assert_eq!(
                vote.current_root, vote.next_root,
                "the vote shoulds should have been updated"
            );
        }
    }

    #[test]
    fn validator_disappears() {
        const BALANCE: u64 = 42;

        let mut indices = HashMap::new();
        let mut votes = ElasticList::default();
        let equivocating_indices = BTreeSet::new();

        // There are two blocks.
        indices.insert(hash_from_index(1), 0);
        indices.insert(hash_from_index(2), 1);

        // There are two validators in the old balances.
        let old_balances = vec![BALANCE; 2];
        // There is only one validator in the new balances.
        let new_balances = vec![BALANCE; 1];

        // Both validator move votes from block 1 to block 2.
        for _ in 0..2 {
            votes.0.push(VoteTracker {
                current_root: hash_from_index(1),
                next_root: hash_from_index(2),
                next_epoch: Epoch::new(0),
            });
        }

        let deltas = compute_deltas(
            &indices,
            &mut votes,
            &old_balances,
            &new_balances,
            &equivocating_indices,
        )
        .expect("should compute deltas");

        assert_eq!(deltas.len(), 2, "deltas should have expected length");

        assert_eq!(
            deltas[0],
            0 - BALANCE as i64 * 2,
            "block 1 should have lost both balances"
        );
        assert_eq!(
            deltas[1], BALANCE as i64,
            "block 2 should have only gained one balance"
        );

        for vote in votes.0 {
            assert_eq!(
                vote.current_root, vote.next_root,
                "the vote should have been updated"
            );
        }
    }

    #[test]
    fn validator_equivocates() {
        const OLD_BALANCE: u64 = 42;
        const NEW_BALANCE: u64 = 43;

        let mut indices = HashMap::new();
        let mut votes = ElasticList::default();

        // There are two blocks.
        indices.insert(hash_from_index(1), 0);
        indices.insert(hash_from_index(2), 1);

        // There are two validators.
        let old_balances = vec![OLD_BALANCE; 2];
        let new_balances = vec![NEW_BALANCE; 2];

        // Both validator move votes from block 1 to block 2.
        for _ in 0..2 {
            votes.0.push(VoteTracker {
                current_root: hash_from_index(1),
                next_root: hash_from_index(2),
                next_epoch: Epoch::new(0),
            });
        }

        // Validator 0 is slashed.
        let equivocating_indices = BTreeSet::from_iter([0]);

        let deltas = compute_deltas(
            &indices,
            &mut votes,
            &old_balances,
            &new_balances,
            &equivocating_indices,
        )
        .expect("should compute deltas");

        assert_eq!(deltas.len(), 2, "deltas should have expected length");

        assert_eq!(
            deltas[0],
            -2 * OLD_BALANCE as i64,
            "block 1 should have lost two old balances"
        );
        assert_eq!(
            deltas[1], NEW_BALANCE as i64,
            "block 2 should have gained one balance"
        );

        // Validator 0's current root should have been reset.
        assert_eq!(votes.0[0].current_root, Hash256::zero());
        assert_eq!(votes.0[0].next_root, hash_from_index(2));

        // Validator 1's current root should have been updated.
        assert_eq!(votes.0[1].current_root, hash_from_index(2));

        // Re-computing the deltas should be a no-op (no repeat deduction for the slashed validator).
        let deltas = compute_deltas(
            &indices,
            &mut votes,
            &new_balances,
            &new_balances,
            &equivocating_indices,
        )
        .expect("should compute deltas");
        assert_eq!(deltas, vec![0, 0]);
    }
}<|MERGE_RESOLUTION|>--- conflicted
+++ resolved
@@ -332,7 +332,6 @@
             .map_err(|e| format!("find_head failed: {:?}", e))
     }
 
-<<<<<<< HEAD
     pub fn get_proposer_head<E: EthSpec>(
         &self,
         justified_state_balances: &[u64],
@@ -398,7 +397,8 @@
             }
         }
         Ok(unique_weight)
-=======
+    }
+
     /// For all nodes, regardless of their relationship to the finalized block, set their execution
     /// status to be optimistic.
     ///
@@ -497,7 +497,6 @@
         }
 
         Ok(())
->>>>>>> 71fd0b42
     }
 
     pub fn maybe_prune(&mut self, finalized_root: Hash256) -> Result<(), String> {
