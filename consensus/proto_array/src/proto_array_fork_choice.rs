--- conflicted
+++ resolved
@@ -335,7 +335,6 @@
             .map_err(|e| format!("find_head failed: {:?}", e))
     }
 
-<<<<<<< HEAD
     pub fn get_proposer_head<E: EthSpec>(
         &self,
         justified_state_balances: &[u64],
@@ -401,7 +400,8 @@
             }
         }
         Ok(unique_weight)
-=======
+    }
+
     /// Returns `true` if there are any blocks in `self` with an `INVALID` execution payload status.
     ///
     /// This will operate on *all* blocks, even those that do not descend from the finalized
@@ -411,7 +411,6 @@
             .nodes
             .iter()
             .any(|node| node.execution_status.is_invalid())
->>>>>>> ca42ef2e
     }
 
     /// For all nodes, regardless of their relationship to the finalized block, set their execution
