--- conflicted
+++ resolved
@@ -24,13 +24,8 @@
             .validators()
             .iter()
             .map(|validator| {
-<<<<<<< HEAD
-                if validator.is_active_at(current_epoch) {
+                if !validator.slashed && validator.is_active_at(current_epoch) {
                     total_effective_balance.safe_add_assign(validator.effective_balance())?;
-=======
-                if !validator.slashed && validator.is_active_at(current_epoch) {
-                    total_effective_balance.safe_add_assign(validator.effective_balance)?;
->>>>>>> d3c20ffa
                     num_active_validators.safe_add_assign(1)?;
 
                     Ok(validator.effective_balance())
