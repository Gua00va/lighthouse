use crate::common::get_indexed_attestation;
use crate::per_block_processing::errors::{AttestationInvalid, BlockOperationError};
<<<<<<< HEAD
use crate::{EpochCache, EpochCacheError};
use std::borrow::Cow;
=======
>>>>>>> 22115049
use std::collections::{hash_map::Entry, HashMap};
use std::marker::PhantomData;
use tree_hash::TreeHash;
use types::{
    Attestation, AttestationData, BeaconState, BeaconStateError, BitList, ChainSpec, Epoch,
    EthSpec, ExecPayload, Hash256, IndexedAttestation, SignedBeaconBlock, Slot,
};

#[derive(Debug, Clone)]
pub struct ConsensusContext<T: EthSpec> {
    /// Slot to act as an identifier/safeguard
    slot: Slot,
    /// Proposer index of the block at `slot`.
    proposer_index: Option<u64>,
    /// Block root of the block at `slot`.
    current_block_root: Option<Hash256>,
<<<<<<< HEAD
    /// Epoch cache of values that are useful for block processing that are static over an epoch.
    epoch_cache: Option<EpochCache>,
=======
>>>>>>> 22115049
    /// Cache of indexed attestations constructed during block processing.
    indexed_attestations:
        HashMap<(AttestationData, BitList<T::MaxValidatorsPerCommittee>), IndexedAttestation<T>>,
    _phantom: PhantomData<T>,
}

#[derive(Debug, PartialEq, Clone)]
pub enum ContextError {
    BeaconState(BeaconStateError),
    EpochCache(EpochCacheError),
    SlotMismatch { slot: Slot, expected: Slot },
    EpochMismatch { epoch: Epoch, expected: Epoch },
}

impl From<BeaconStateError> for ContextError {
    fn from(e: BeaconStateError) -> Self {
        Self::BeaconState(e)
    }
}

impl From<EpochCacheError> for ContextError {
    fn from(e: EpochCacheError) -> Self {
        Self::EpochCache(e)
    }
}

impl<T: EthSpec> ConsensusContext<T> {
    pub fn new(slot: Slot) -> Self {
        Self {
            slot,
            proposer_index: None,
            current_block_root: None,
<<<<<<< HEAD
            epoch_cache: None,
=======
>>>>>>> 22115049
            indexed_attestations: HashMap::new(),
            _phantom: PhantomData,
        }
    }

    pub fn set_proposer_index(mut self, proposer_index: u64) -> Self {
        self.proposer_index = Some(proposer_index);
        self
    }

<<<<<<< HEAD
    // FIXME(sproul): extra safety checks?
=======
    /// Strict method for fetching the proposer index.
    ///
    /// Gets the proposer index for `self.slot` while ensuring that it matches `state.slot()`. This
    /// method should be used in block processing and almost everywhere the proposer index is
    /// required. If the slot check is too restrictive, see `get_proposer_index_from_epoch_state`.
>>>>>>> 22115049
    pub fn get_proposer_index(
        &mut self,
        state: &BeaconState<T>,
        spec: &ChainSpec,
    ) -> Result<u64, ContextError> {
<<<<<<< HEAD
        self.check_epoch(state.current_epoch())?;
=======
        self.check_slot(state.slot())?;
        self.get_proposer_index_no_checks(state, spec)
    }

    /// More liberal method for fetching the proposer index.
    ///
    /// Fetches the proposer index for `self.slot` but does not require the state to be from an
    /// exactly matching slot (merely a matching epoch). This is useful in batch verification where
    /// we want to extract the proposer index from a single state for every slot in the epoch.
    pub fn get_proposer_index_from_epoch_state(
        &mut self,
        state: &BeaconState<T>,
        spec: &ChainSpec,
    ) -> Result<u64, ContextError> {
        self.check_epoch(state.current_epoch())?;
        self.get_proposer_index_no_checks(state, spec)
    }
>>>>>>> 22115049

    fn get_proposer_index_no_checks(
        &mut self,
        state: &BeaconState<T>,
        spec: &ChainSpec,
    ) -> Result<u64, ContextError> {
        if let Some(proposer_index) = self.proposer_index {
            return Ok(proposer_index);
        }

        let proposer_index = state.get_beacon_proposer_index(self.slot, spec)? as u64;
        self.proposer_index = Some(proposer_index);
        Ok(proposer_index)
    }

    pub fn set_current_block_root(mut self, block_root: Hash256) -> Self {
        self.current_block_root = Some(block_root);
        self
    }

    pub fn get_current_block_root<Payload: ExecPayload<T>>(
        &mut self,
        block: &SignedBeaconBlock<T, Payload>,
    ) -> Result<Hash256, ContextError> {
        self.check_slot(block.slot())?;

        if let Some(current_block_root) = self.current_block_root {
            return Ok(current_block_root);
        }

        let current_block_root = block.message().tree_hash_root();
        self.current_block_root = Some(current_block_root);
        Ok(current_block_root)
    }

    fn check_slot(&self, slot: Slot) -> Result<(), ContextError> {
        if slot == self.slot {
            Ok(())
        } else {
            Err(ContextError::SlotMismatch {
                slot,
                expected: self.slot,
            })
        }
    }

    fn check_epoch(&self, epoch: Epoch) -> Result<(), ContextError> {
        let expected = self.slot.epoch(T::slots_per_epoch());
        if epoch == expected {
            Ok(())
        } else {
            Err(ContextError::EpochMismatch { epoch, expected })
        }
    }

<<<<<<< HEAD
    pub fn set_epoch_cache(mut self, epoch_cache: EpochCache) -> Self {
        self.epoch_cache = Some(epoch_cache);
        self
    }

    pub fn get_base_reward(
        &mut self,
        state: &BeaconState<T>,
        validator_index: usize,
        spec: &ChainSpec,
    ) -> Result<u64, ContextError> {
        self.check_slot(state.slot())?;

        // Build epoch cache if not already built.
        let epoch_cache = if let Some(ref cache) = self.epoch_cache {
            Cow::Borrowed(cache)
        } else {
            let cache = EpochCache::new(state, spec)?;
            self.epoch_cache = Some(cache.clone());
            Cow::Owned(cache)
        };

        Ok(epoch_cache.get_base_reward(validator_index)?)
    }

=======
>>>>>>> 22115049
    pub fn get_indexed_attestation(
        &mut self,
        state: &BeaconState<T>,
        attestation: &Attestation<T>,
    ) -> Result<&IndexedAttestation<T>, BlockOperationError<AttestationInvalid>> {
        let key = (
            attestation.data.clone(),
            attestation.aggregation_bits.clone(),
        );

        match self.indexed_attestations.entry(key) {
            Entry::Occupied(occupied) => Ok(occupied.into_mut()),
            Entry::Vacant(vacant) => {
                let committee =
                    state.get_beacon_committee(attestation.data.slot, attestation.data.index)?;
                let indexed_attestation =
                    get_indexed_attestation(committee.committee, attestation)?;
                Ok(vacant.insert(indexed_attestation))
            }
        }
    }

    pub fn num_cached_indexed_attestations(&self) -> usize {
        self.indexed_attestations.len()
    }
}<|MERGE_RESOLUTION|>--- conflicted
+++ resolved
@@ -1,10 +1,7 @@
 use crate::common::get_indexed_attestation;
 use crate::per_block_processing::errors::{AttestationInvalid, BlockOperationError};
-<<<<<<< HEAD
 use crate::{EpochCache, EpochCacheError};
 use std::borrow::Cow;
-=======
->>>>>>> 22115049
 use std::collections::{hash_map::Entry, HashMap};
 use std::marker::PhantomData;
 use tree_hash::TreeHash;
@@ -21,11 +18,8 @@
     proposer_index: Option<u64>,
     /// Block root of the block at `slot`.
     current_block_root: Option<Hash256>,
-<<<<<<< HEAD
     /// Epoch cache of values that are useful for block processing that are static over an epoch.
     epoch_cache: Option<EpochCache>,
-=======
->>>>>>> 22115049
     /// Cache of indexed attestations constructed during block processing.
     indexed_attestations:
         HashMap<(AttestationData, BitList<T::MaxValidatorsPerCommittee>), IndexedAttestation<T>>,
@@ -58,10 +52,7 @@
             slot,
             proposer_index: None,
             current_block_root: None,
-<<<<<<< HEAD
             epoch_cache: None,
-=======
->>>>>>> 22115049
             indexed_attestations: HashMap::new(),
             _phantom: PhantomData,
         }
@@ -72,23 +63,16 @@
         self
     }
 
-<<<<<<< HEAD
-    // FIXME(sproul): extra safety checks?
-=======
     /// Strict method for fetching the proposer index.
     ///
     /// Gets the proposer index for `self.slot` while ensuring that it matches `state.slot()`. This
     /// method should be used in block processing and almost everywhere the proposer index is
     /// required. If the slot check is too restrictive, see `get_proposer_index_from_epoch_state`.
->>>>>>> 22115049
     pub fn get_proposer_index(
         &mut self,
         state: &BeaconState<T>,
         spec: &ChainSpec,
     ) -> Result<u64, ContextError> {
-<<<<<<< HEAD
-        self.check_epoch(state.current_epoch())?;
-=======
         self.check_slot(state.slot())?;
         self.get_proposer_index_no_checks(state, spec)
     }
@@ -106,7 +90,6 @@
         self.check_epoch(state.current_epoch())?;
         self.get_proposer_index_no_checks(state, spec)
     }
->>>>>>> 22115049
 
     fn get_proposer_index_no_checks(
         &mut self,
@@ -162,7 +145,6 @@
         }
     }
 
-<<<<<<< HEAD
     pub fn set_epoch_cache(mut self, epoch_cache: EpochCache) -> Self {
         self.epoch_cache = Some(epoch_cache);
         self
@@ -188,8 +170,6 @@
         Ok(epoch_cache.get_base_reward(validator_index)?)
     }
 
-=======
->>>>>>> 22115049
     pub fn get_indexed_attestation(
         &mut self,
         state: &BeaconState<T>,
