--- conflicted
+++ resolved
@@ -159,11 +159,7 @@
         <[u8; GRAFFITI_BYTES_LEN]>::tree_hash_type()
     }
 
-<<<<<<< HEAD
-    fn tree_hash_packed_encoding(&self) -> tree_hash::PackedEncoding {
-=======
     fn tree_hash_packed_encoding(&self) -> PackedEncoding {
->>>>>>> dadbd69e
         self.0.tree_hash_packed_encoding()
     }
 
