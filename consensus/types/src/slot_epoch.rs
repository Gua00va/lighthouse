//! The `Slot` and `Epoch` types are defined as new types over u64 to enforce type-safety between
//! the two types.
//!
//! `Slot` and `Epoch` have implementations which permit conversion, comparison and math operations
//! between each and `u64`, however specifically not between each other.
//!
//! All math operations on `Slot` and `Epoch` are saturating, they never wrap.
//!
//! It would be easy to define `PartialOrd` and other traits generically across all types which
//! implement `Into<u64>`, however this would allow operations between `Slots` and `Epochs` which
//! may lead to programming errors which are not detected by the compiler.

use crate::test_utils::TestRandom;
use crate::{ChainSpec, SignedRoot};

use rand::RngCore;
use safe_arith::{ArithError, SafeArith};
use serde_derive::{Deserialize, Serialize};
use ssz::{Decode, DecodeError, Encode};
use std::fmt;
use std::hash::Hash;
use std::iter::Iterator;

#[cfg(feature = "legacy-arith")]
use std::ops::{Add, AddAssign, Div, DivAssign, Mul, MulAssign, Rem, Sub, SubAssign};

#[derive(
    arbitrary::Arbitrary,
    Clone,
    Copy,
    Default,
    PartialEq,
    Eq,
    PartialOrd,
    Ord,
    Hash,
    Serialize,
    Deserialize,
)]
#[serde(transparent)]
pub struct Slot(#[serde(with = "serde_utils::quoted_u64")] u64);

<<<<<<< HEAD
#[cfg_attr(feature = "arbitrary-fuzz", derive(arbitrary::Arbitrary))]
#[derive(Clone, Copy, Default, PartialEq, Eq, PartialOrd, Ord, Hash, Serialize, Deserialize)]
=======
#[derive(
    arbitrary::Arbitrary,
    Clone,
    Copy,
    Default,
    PartialEq,
    Eq,
    PartialOrd,
    Ord,
    Hash,
    Serialize,
    Deserialize,
)]
>>>>>>> ef7ba10f
#[serde(transparent)]
pub struct Epoch(#[serde(with = "serde_utils::quoted_u64")] u64);

impl_common!(Slot);
impl_common!(Epoch);

impl Slot {
    pub const fn new(slot: u64) -> Slot {
        Slot(slot)
    }

    pub fn epoch(self, slots_per_epoch: u64) -> Epoch {
        Epoch::new(self.0)
            .safe_div(slots_per_epoch)
            .expect("slots_per_epoch is not 0")
    }

    pub fn max_value() -> Slot {
        Slot(u64::max_value())
    }
}

impl Epoch {
    pub const fn new(slot: u64) -> Epoch {
        Epoch(slot)
    }

    pub fn max_value() -> Epoch {
        Epoch(u64::max_value())
    }

    /// The first slot in the epoch.
    pub fn start_slot(self, slots_per_epoch: u64) -> Slot {
        Slot::from(self.0.saturating_mul(slots_per_epoch))
    }

    /// The last slot in the epoch.
    pub fn end_slot(self, slots_per_epoch: u64) -> Slot {
        Slot::from(
            self.0
                .saturating_mul(slots_per_epoch)
                .saturating_add(slots_per_epoch.saturating_sub(1)),
        )
    }

    /// Position of some slot inside an epoch, if any.
    ///
    /// E.g., the first `slot` in `epoch` is at position `0`.
    pub fn position(self, slot: Slot, slots_per_epoch: u64) -> Option<usize> {
        let start = self.start_slot(slots_per_epoch);
        let end = self.end_slot(slots_per_epoch);

        if slot >= start && slot <= end {
            slot.as_usize().checked_sub(start.as_usize())
        } else {
            None
        }
    }

    /// Compute the sync committee period for an epoch.
    pub fn sync_committee_period(&self, spec: &ChainSpec) -> Result<u64, ArithError> {
        Ok(self
            .safe_div(spec.epochs_per_sync_committee_period)?
            .as_u64())
    }

    pub fn slot_iter(&self, slots_per_epoch: u64) -> SlotIter {
        SlotIter {
            current_iteration: 0,
            epoch: self,
            slots_per_epoch,
        }
    }
}

pub struct SlotIter<'a> {
    current_iteration: u64,
    epoch: &'a Epoch,
    slots_per_epoch: u64,
}

impl<'a> Iterator for SlotIter<'a> {
    type Item = Slot;

    fn next(&mut self) -> Option<Slot> {
        if self.current_iteration >= self.slots_per_epoch {
            None
        } else {
            let start_slot = self.epoch.start_slot(self.slots_per_epoch);
            let previous = self.current_iteration;
            self.current_iteration = self.current_iteration.checked_add(1)?;
            start_slot.safe_add(previous).ok()
        }
    }
}

#[cfg(test)]
mod slot_tests {
    use super::*;

    all_tests!(Slot);
}

#[cfg(test)]
mod epoch_tests {
    use super::*;

    all_tests!(Epoch);

    #[test]
    fn epoch_start_end() {
        let slots_per_epoch = 8;

        let epoch = Epoch::new(0);

        assert_eq!(epoch.start_slot(slots_per_epoch), Slot::new(0));
        assert_eq!(epoch.end_slot(slots_per_epoch), Slot::new(7));
    }

    #[test]
    fn end_slot_boundary_test() {
        let slots_per_epoch = 32;

        // The last epoch which can be represented by u64.
        let epoch = Epoch::new(u64::max_value() / slots_per_epoch);

        // A slot number on the epoch should be equal to u64::max_value.
        assert_eq!(epoch.end_slot(slots_per_epoch), Slot::new(u64::max_value()));
    }

    #[test]
    fn position() {
        let slots_per_epoch = 8;

        let epoch = Epoch::new(0);
        assert_eq!(epoch.position(Slot::new(0), slots_per_epoch), Some(0));
        assert_eq!(epoch.position(Slot::new(1), slots_per_epoch), Some(1));
        assert_eq!(epoch.position(Slot::new(2), slots_per_epoch), Some(2));
        assert_eq!(epoch.position(Slot::new(3), slots_per_epoch), Some(3));
        assert_eq!(epoch.position(Slot::new(4), slots_per_epoch), Some(4));
        assert_eq!(epoch.position(Slot::new(5), slots_per_epoch), Some(5));
        assert_eq!(epoch.position(Slot::new(6), slots_per_epoch), Some(6));
        assert_eq!(epoch.position(Slot::new(7), slots_per_epoch), Some(7));
        assert_eq!(epoch.position(Slot::new(8), slots_per_epoch), None);

        let epoch = Epoch::new(1);
        assert_eq!(epoch.position(Slot::new(7), slots_per_epoch), None);
        assert_eq!(epoch.position(Slot::new(8), slots_per_epoch), Some(0));
    }

    #[test]
    fn slot_iter() {
        let slots_per_epoch = 8;

        let epoch = Epoch::new(0);

        let mut slots = vec![];
        for slot in epoch.slot_iter(slots_per_epoch) {
            slots.push(slot);
        }

        assert_eq!(slots.len(), slots_per_epoch as usize);

        for i in 0..slots_per_epoch {
            assert_eq!(Slot::from(i), slots[i as usize])
        }
    }

    #[test]
    fn max_epoch_ssz() {
        let max_epoch = Epoch::max_value();
        assert_eq!(
            &max_epoch.as_ssz_bytes(),
            &[255, 255, 255, 255, 255, 255, 255, 255]
        );
        assert_eq!(
            max_epoch,
            Epoch::from_ssz_bytes(&max_epoch.as_ssz_bytes()).unwrap()
        );
    }
}<|MERGE_RESOLUTION|>--- conflicted
+++ resolved
@@ -40,10 +40,6 @@
 #[serde(transparent)]
 pub struct Slot(#[serde(with = "serde_utils::quoted_u64")] u64);
 
-<<<<<<< HEAD
-#[cfg_attr(feature = "arbitrary-fuzz", derive(arbitrary::Arbitrary))]
-#[derive(Clone, Copy, Default, PartialEq, Eq, PartialOrd, Ord, Hash, Serialize, Deserialize)]
-=======
 #[derive(
     arbitrary::Arbitrary,
     Clone,
@@ -57,7 +53,6 @@
     Serialize,
     Deserialize,
 )]
->>>>>>> ef7ba10f
 #[serde(transparent)]
 pub struct Epoch(#[serde(with = "serde_utils::quoted_u64")] u64);
 
