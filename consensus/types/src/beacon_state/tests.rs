#![cfg(test)]
<<<<<<< HEAD
use crate::{test_utils::*, ForkName};
use beacon_chain::test_utils::{BeaconChainHarness, EphemeralHarnessType};
=======
use crate::test_utils::*;
use crate::test_utils::{SeedableRng, XorShiftRng};
use beacon_chain::test_utils::{
    interop_genesis_state_with_eth1, test_spec, BeaconChainHarness, EphemeralHarnessType,
    DEFAULT_ETH1_BLOCK_HASH,
};
>>>>>>> ef7ba10f
use beacon_chain::types::{
    test_utils::TestRandom, BeaconState, BeaconStateAltair, BeaconStateBase, BeaconStateError,
    BeaconStateMerge, ChainSpec, Domain, Epoch, EthSpec, FixedVector, Hash256, Keypair,
    MainnetEthSpec, MinimalEthSpec, RelativeEpoch, Slot,
};
use ssz::Encode;
use std::ops::Mul;
use swap_or_not_shuffle::compute_shuffled_index;

pub const MAX_VALIDATOR_COUNT: usize = 129;
pub const SLOT_OFFSET: Slot = Slot::new(1);

lazy_static! {
    /// A cached set of keys.
    static ref KEYPAIRS: Vec<Keypair> = generate_deterministic_keypairs(MAX_VALIDATOR_COUNT);
}

async fn get_harness<E: EthSpec>(
    validator_count: usize,
    slot: Slot,
) -> BeaconChainHarness<EphemeralHarnessType<E>> {
    let harness = BeaconChainHarness::builder(E::default())
        .default_spec()
        .keypairs(KEYPAIRS[0..validator_count].to_vec())
        .fresh_ephemeral_store()
        .build();

    let skip_to_slot = slot - SLOT_OFFSET;
    if skip_to_slot > Slot::new(0) {
        let slots = (skip_to_slot.as_u64()..=slot.as_u64())
            .map(Slot::new)
            .collect::<Vec<_>>();
        let state = harness.get_current_state();
        harness
            .add_attested_blocks_at_slots(
                state,
                Hash256::zero(),
                slots.as_slice(),
                (0..validator_count).collect::<Vec<_>>().as_slice(),
            )
            .await;
    }
    harness
}

async fn build_state<E: EthSpec>(validator_count: usize) -> BeaconState<E> {
    get_harness(validator_count, Slot::new(0))
        .await
        .chain
        .head_beacon_state_cloned()
}

async fn test_beacon_proposer_index<T: EthSpec>() {
    let spec = T::default_spec();

    // Get the i'th candidate proposer for the given state and slot
    let ith_candidate = |state: &BeaconState<T>, slot: Slot, i: usize, spec: &ChainSpec| {
        let epoch = slot.epoch(T::slots_per_epoch());
        let seed = state.get_beacon_proposer_seed(slot, spec).unwrap();
        let active_validators = state.get_active_validator_indices(epoch, spec).unwrap();
        active_validators[compute_shuffled_index(
            i,
            active_validators.len(),
            &seed,
            spec.shuffle_round_count,
        )
        .unwrap()]
    };

    // Run a test on the state.
    let test = |state: &BeaconState<T>, slot: Slot, candidate_index: usize| {
        assert_eq!(
            state.get_beacon_proposer_index(slot, &spec),
            Ok(ith_candidate(state, slot, candidate_index, &spec))
        );
    };

    // Test where we have one validator per slot.
    // 0th candidate should be chosen every time.
    let state = build_state(T::slots_per_epoch() as usize).await;
    for i in 0..T::slots_per_epoch() {
        test(&state, Slot::from(i), 0);
    }

    // Test where we have two validators per slot.
    // 0th candidate should be chosen every time.
    let state = build_state((T::slots_per_epoch() as usize).mul(2)).await;
    for i in 0..T::slots_per_epoch() {
        test(&state, Slot::from(i), 0);
    }

    // Test with two validators per slot, first validator has zero balance.
    let mut state = build_state::<T>((T::slots_per_epoch() as usize).mul(2)).await;
    let slot0_candidate0 = ith_candidate(&state, Slot::new(0), 0, &spec);
    state
        .validators_mut()
        .get_mut(slot0_candidate0)
        .unwrap()
        .mutable
        .effective_balance = 0;
    test(&state, Slot::new(0), 1);
    for i in 1..T::slots_per_epoch() {
        test(&state, Slot::from(i), 0);
    }
}

#[tokio::test]
async fn beacon_proposer_index() {
    test_beacon_proposer_index::<MinimalEthSpec>().await;
}

/// Test that
///
/// 1. Using the cache before it's built fails.
/// 2. Using the cache after it's build passes.
/// 3. Using the cache after it's dropped fails.
fn test_cache_initialization<T: EthSpec>(
    state: &mut BeaconState<T>,
    relative_epoch: RelativeEpoch,
    spec: &ChainSpec,
) {
    let slot = relative_epoch
        .into_epoch(state.slot().epoch(T::slots_per_epoch()))
        .start_slot(T::slots_per_epoch());

    // Build the cache.
    state.build_committee_cache(relative_epoch, spec).unwrap();

    // Assert a call to a cache-using function passes.
    state.get_beacon_committee(slot, 0).unwrap();

    // Drop the cache.
    state.drop_committee_cache(relative_epoch).unwrap();

    // Assert a call to a cache-using function fail.
    assert_eq!(
        state.get_beacon_committee(slot, 0),
        Err(BeaconStateError::CommitteeCacheUninitialized(Some(
            relative_epoch
        )))
    );
}

#[tokio::test]
async fn cache_initialization() {
    let spec = MinimalEthSpec::default_spec();

    let mut state = build_state::<MinimalEthSpec>(16).await;

    *state.slot_mut() =
        (MinimalEthSpec::genesis_epoch() + 1).start_slot(MinimalEthSpec::slots_per_epoch());

    test_cache_initialization(&mut state, RelativeEpoch::Previous, &spec);
    test_cache_initialization(&mut state, RelativeEpoch::Current, &spec);
    test_cache_initialization(&mut state, RelativeEpoch::Next, &spec);
}

/// Tests committee-specific components
#[cfg(test)]
mod committees {
    use super::*;
    use std::ops::{Add, Div};
    use swap_or_not_shuffle::shuffle_list;

    fn execute_committee_consistency_test<T: EthSpec>(
        state: BeaconState<T>,
        epoch: Epoch,
        validator_count: usize,
        spec: &ChainSpec,
    ) {
        let active_indices: Vec<usize> = (0..validator_count).collect();
        let seed = state.get_seed(epoch, Domain::BeaconAttester, spec).unwrap();
        let relative_epoch = RelativeEpoch::from_epoch(state.current_epoch(), epoch).unwrap();

        let mut ordered_indices = state
            .get_cached_active_validator_indices(relative_epoch)
            .unwrap()
            .to_vec();
        ordered_indices.sort_unstable();
        assert_eq!(
            active_indices, ordered_indices,
            "Validator indices mismatch"
        );

        let shuffling =
            shuffle_list(active_indices, spec.shuffle_round_count, &seed[..], false).unwrap();

        let mut expected_indices_iter = shuffling.iter();

        // Loop through all slots in the epoch being tested.
        for slot in epoch.slot_iter(T::slots_per_epoch()) {
            let beacon_committees = state.get_beacon_committees_at_slot(slot).unwrap();

            // Assert that the number of committees in this slot is consistent with the reported number
            // of committees in an epoch.
            assert_eq!(
                beacon_committees.len() as u64,
                state
                    .get_epoch_committee_count(relative_epoch)
                    .unwrap()
                    .div(T::slots_per_epoch())
            );

            for (committee_index, bc) in beacon_committees.iter().enumerate() {
                // Assert that indices are assigned sequentially across committees.
                assert_eq!(committee_index as u64, bc.index);
                // Assert that a committee lookup via slot is identical to a committee lookup via
                // index.
                assert_eq!(state.get_beacon_committee(bc.slot, bc.index).unwrap(), *bc);

                // Loop through each validator in the committee.
                for (committee_i, validator_i) in bc.committee.iter().enumerate() {
                    // Assert the validators are assigned contiguously across committees.
                    assert_eq!(
                        *validator_i,
                        *expected_indices_iter.next().unwrap(),
                        "Non-sequential validators."
                    );
                    // Assert a call to `get_attestation_duties` is consistent with a call to
                    // `get_beacon_committees_at_slot`
                    let attestation_duty = state
                        .get_attestation_duties(*validator_i, relative_epoch)
                        .unwrap()
                        .unwrap();
                    assert_eq!(attestation_duty.slot, slot);
                    assert_eq!(attestation_duty.index, bc.index);
                    assert_eq!(attestation_duty.committee_position, committee_i);
                    assert_eq!(attestation_duty.committee_len, bc.committee.len());
                }
            }
        }

        // Assert that all validators were assigned to a committee.
        assert!(expected_indices_iter.next().is_none());
    }

    async fn committee_consistency_test<T: EthSpec>(
        validator_count: usize,
        state_epoch: Epoch,
        cache_epoch: RelativeEpoch,
    ) {
        let spec = &T::default_spec();

        let slot = state_epoch.start_slot(T::slots_per_epoch());
        let harness = get_harness::<T>(validator_count, slot).await;
        let mut new_head_state = harness.get_current_state();

        let distinct_hashes =
            (0..T::epochs_per_historical_vector()).map(|i| Hash256::from_low_u64_be(i as u64));
        *new_head_state.randao_mixes_mut() = FixedVector::try_from_iter(distinct_hashes).unwrap();

        new_head_state
            .force_build_committee_cache(RelativeEpoch::Previous, spec)
            .unwrap();
        new_head_state
            .force_build_committee_cache(RelativeEpoch::Current, spec)
            .unwrap();
        new_head_state
            .force_build_committee_cache(RelativeEpoch::Next, spec)
            .unwrap();

        let cache_epoch = cache_epoch.into_epoch(state_epoch);

        execute_committee_consistency_test(new_head_state, cache_epoch, validator_count, spec);
    }

    async fn committee_consistency_test_suite<T: EthSpec>(cached_epoch: RelativeEpoch) {
        let spec = T::default_spec();

        let validator_count = spec
            .max_committees_per_slot
            .mul(T::slots_per_epoch() as usize)
            .mul(spec.target_committee_size)
            .add(1);

        committee_consistency_test::<T>(validator_count, Epoch::new(0), cached_epoch).await;

        committee_consistency_test::<T>(validator_count, T::genesis_epoch() + 4, cached_epoch)
            .await;

        committee_consistency_test::<T>(
            validator_count,
            T::genesis_epoch()
                + (T::slots_per_historical_root() as u64)
                    .mul(T::slots_per_epoch())
                    .mul(4),
            cached_epoch,
        )
        .await;
    }

    #[tokio::test]
    async fn current_epoch_committee_consistency() {
        committee_consistency_test_suite::<MinimalEthSpec>(RelativeEpoch::Current).await;
    }

    #[tokio::test]
    async fn previous_epoch_committee_consistency() {
        committee_consistency_test_suite::<MinimalEthSpec>(RelativeEpoch::Previous).await;
    }

    #[tokio::test]
    async fn next_epoch_committee_consistency() {
        committee_consistency_test_suite::<MinimalEthSpec>(RelativeEpoch::Next).await;
    }
}

mod get_outstanding_deposit_len {
    use super::*;

    async fn state() -> BeaconState<MinimalEthSpec> {
        get_harness(16, Slot::new(0))
            .await
            .chain
            .head_beacon_state_cloned()
    }

    #[tokio::test]
    async fn returns_ok() {
        let mut state = state().await;
        assert_eq!(state.get_outstanding_deposit_len(), Ok(0));

        state.eth1_data_mut().deposit_count = 17;
        *state.eth1_deposit_index_mut() = 16;
        assert_eq!(state.get_outstanding_deposit_len(), Ok(1));
    }

    #[tokio::test]
    async fn returns_err_if_the_state_is_invalid() {
        let mut state = state().await;
        // The state is invalid, deposit count is lower than deposit index.
        state.eth1_data_mut().deposit_count = 16;
        *state.eth1_deposit_index_mut() = 17;

        assert_eq!(
            state.get_outstanding_deposit_len(),
            Err(BeaconStateError::InvalidDepositState {
                deposit_count: 16,
                deposit_index: 17,
            })
        );
    }
}

#[test]
fn decode_base_and_altair() {
    type E = MainnetEthSpec;
    let spec = E::default_spec();

    let rng = &mut XorShiftRng::from_seed([42; 16]);

    let fork_epoch = spec.altair_fork_epoch.unwrap();

    let base_epoch = fork_epoch.saturating_sub(1_u64);
    let base_slot = base_epoch.end_slot(E::slots_per_epoch());
    let altair_epoch = fork_epoch;
    let altair_slot = altair_epoch.start_slot(E::slots_per_epoch());

    // BeaconStateBase
    {
        let good_base_state: BeaconState<MainnetEthSpec> = BeaconState::Base(BeaconStateBase {
            slot: base_slot,
            ..<_>::random_for_test(rng)
        });
        // It's invalid to have a base state with a slot higher than the fork slot.
        let bad_base_state = {
            let mut bad = good_base_state.clone();
            *bad.slot_mut() = altair_slot;
            bad
        };

        assert_eq!(
            BeaconState::from_ssz_bytes(&good_base_state.as_ssz_bytes(), &spec)
                .expect("good base state can be decoded"),
            good_base_state
        );
        <BeaconState<MainnetEthSpec>>::from_ssz_bytes(&bad_base_state.as_ssz_bytes(), &spec)
            .expect_err("bad base state cannot be decoded");
    }

    // BeaconStateAltair
    {
        let good_altair_state: BeaconState<MainnetEthSpec> =
            BeaconState::Altair(BeaconStateAltair {
                slot: altair_slot,
                ..<_>::random_for_test(rng)
            });
        // It's invalid to have an Altair state with a slot lower than the fork slot.
        let bad_altair_state = {
            let mut bad = good_altair_state.clone();
            *bad.slot_mut() = base_slot;
            bad
        };

        assert_eq!(
            BeaconState::from_ssz_bytes(&good_altair_state.as_ssz_bytes(), &spec)
                .expect("good altair state can be decoded"),
            good_altair_state
        );
        <BeaconState<MainnetEthSpec>>::from_ssz_bytes(&bad_altair_state.as_ssz_bytes(), &spec)
            .expect_err("bad altair state cannot be decoded");
    }
}

#[test]
<<<<<<< HEAD
fn check_num_fields_pow2() {
    use metastruct::NumFields;
    pub type E = MainnetEthSpec;

    for fork_name in ForkName::list_all() {
        let num_fields = match fork_name {
            ForkName::Base => BeaconStateBase::<E>::NUM_FIELDS,
            ForkName::Altair => BeaconStateAltair::<E>::NUM_FIELDS,
            ForkName::Merge => BeaconStateMerge::<E>::NUM_FIELDS,
        };
        assert_eq!(
            num_fields.next_power_of_two(),
            BeaconState::<E>::NUM_FIELDS_POW2
        );
=======
fn tree_hash_cache_linear_history() {
    let mut rng = XorShiftRng::from_seed([42; 16]);

    let mut state: BeaconState<MainnetEthSpec> =
        BeaconState::Base(BeaconStateBase::random_for_test(&mut rng));

    let root = state.update_tree_hash_cache().unwrap();

    assert_eq!(root.as_bytes(), &state.tree_hash_root()[..]);

    /*
     * A cache should hash twice without updating the slot.
     */

    assert_eq!(
        state.update_tree_hash_cache().unwrap(),
        root,
        "tree hash result should be identical on the same slot"
    );

    /*
     * A cache should not hash after updating the slot but not updating the state roots.
     */

    // The tree hash cache needs to be rebuilt since it was dropped when it failed.
    state
        .update_tree_hash_cache()
        .expect("should rebuild cache");

    *state.slot_mut() += 1;

    assert_eq!(
        state.update_tree_hash_cache(),
        Err(BeaconStateError::NonLinearTreeHashCacheHistory),
        "should not build hash without updating the state root"
    );

    /*
     * The cache should update if the slot and state root are updated.
     */

    // The tree hash cache needs to be rebuilt since it was dropped when it failed.
    let root = state
        .update_tree_hash_cache()
        .expect("should rebuild cache");

    *state.slot_mut() += 1;
    state
        .set_state_root(state.slot() - 1, root)
        .expect("should set state root");

    let root = state.update_tree_hash_cache().unwrap();
    assert_eq!(root.as_bytes(), &state.tree_hash_root()[..]);
}

// Check how the cache behaves when there's a distance larger than `SLOTS_PER_HISTORICAL_ROOT`
// since its last update.
#[test]
fn tree_hash_cache_linear_history_long_skip() {
    let validator_count = 128;
    let keypairs = generate_deterministic_keypairs(validator_count);

    let spec = &test_spec::<MinimalEthSpec>();

    // This state has a cache that advances normally each slot.
    let mut state: BeaconState<MinimalEthSpec> = interop_genesis_state_with_eth1(
        &keypairs,
        0,
        Hash256::from_slice(DEFAULT_ETH1_BLOCK_HASH),
        None,
        spec,
    )
    .unwrap();

    state.update_tree_hash_cache().unwrap();

    // This state retains its original cache until it is updated after a long skip.
    let mut original_cache_state = state.clone();
    assert!(original_cache_state.tree_hash_cache().is_initialized());

    // Advance the states to a slot beyond the historical state root limit, using the state root
    // from the first state to avoid touching the original state's cache.
    let start_slot = state.slot();
    let target_slot = start_slot
        .safe_add(MinimalEthSpec::slots_per_historical_root() as u64 + 1)
        .unwrap();

    let mut prev_state_root;
    while state.slot() < target_slot {
        prev_state_root = state.update_tree_hash_cache().unwrap();
        per_slot_processing(&mut state, None, spec).unwrap();
        per_slot_processing(&mut original_cache_state, Some(prev_state_root), spec).unwrap();
>>>>>>> ef7ba10f
    }
}<|MERGE_RESOLUTION|>--- conflicted
+++ resolved
@@ -1,15 +1,9 @@
 #![cfg(test)]
-<<<<<<< HEAD
 use crate::{test_utils::*, ForkName};
-use beacon_chain::test_utils::{BeaconChainHarness, EphemeralHarnessType};
-=======
-use crate::test_utils::*;
-use crate::test_utils::{SeedableRng, XorShiftRng};
 use beacon_chain::test_utils::{
     interop_genesis_state_with_eth1, test_spec, BeaconChainHarness, EphemeralHarnessType,
     DEFAULT_ETH1_BLOCK_HASH,
 };
->>>>>>> ef7ba10f
 use beacon_chain::types::{
     test_utils::TestRandom, BeaconState, BeaconStateAltair, BeaconStateBase, BeaconStateError,
     BeaconStateMerge, ChainSpec, Domain, Epoch, EthSpec, FixedVector, Hash256, Keypair,
@@ -415,7 +409,6 @@
 }
 
 #[test]
-<<<<<<< HEAD
 fn check_num_fields_pow2() {
     use metastruct::NumFields;
     pub type E = MainnetEthSpec;
@@ -430,99 +423,5 @@
             num_fields.next_power_of_two(),
             BeaconState::<E>::NUM_FIELDS_POW2
         );
-=======
-fn tree_hash_cache_linear_history() {
-    let mut rng = XorShiftRng::from_seed([42; 16]);
-
-    let mut state: BeaconState<MainnetEthSpec> =
-        BeaconState::Base(BeaconStateBase::random_for_test(&mut rng));
-
-    let root = state.update_tree_hash_cache().unwrap();
-
-    assert_eq!(root.as_bytes(), &state.tree_hash_root()[..]);
-
-    /*
-     * A cache should hash twice without updating the slot.
-     */
-
-    assert_eq!(
-        state.update_tree_hash_cache().unwrap(),
-        root,
-        "tree hash result should be identical on the same slot"
-    );
-
-    /*
-     * A cache should not hash after updating the slot but not updating the state roots.
-     */
-
-    // The tree hash cache needs to be rebuilt since it was dropped when it failed.
-    state
-        .update_tree_hash_cache()
-        .expect("should rebuild cache");
-
-    *state.slot_mut() += 1;
-
-    assert_eq!(
-        state.update_tree_hash_cache(),
-        Err(BeaconStateError::NonLinearTreeHashCacheHistory),
-        "should not build hash without updating the state root"
-    );
-
-    /*
-     * The cache should update if the slot and state root are updated.
-     */
-
-    // The tree hash cache needs to be rebuilt since it was dropped when it failed.
-    let root = state
-        .update_tree_hash_cache()
-        .expect("should rebuild cache");
-
-    *state.slot_mut() += 1;
-    state
-        .set_state_root(state.slot() - 1, root)
-        .expect("should set state root");
-
-    let root = state.update_tree_hash_cache().unwrap();
-    assert_eq!(root.as_bytes(), &state.tree_hash_root()[..]);
-}
-
-// Check how the cache behaves when there's a distance larger than `SLOTS_PER_HISTORICAL_ROOT`
-// since its last update.
-#[test]
-fn tree_hash_cache_linear_history_long_skip() {
-    let validator_count = 128;
-    let keypairs = generate_deterministic_keypairs(validator_count);
-
-    let spec = &test_spec::<MinimalEthSpec>();
-
-    // This state has a cache that advances normally each slot.
-    let mut state: BeaconState<MinimalEthSpec> = interop_genesis_state_with_eth1(
-        &keypairs,
-        0,
-        Hash256::from_slice(DEFAULT_ETH1_BLOCK_HASH),
-        None,
-        spec,
-    )
-    .unwrap();
-
-    state.update_tree_hash_cache().unwrap();
-
-    // This state retains its original cache until it is updated after a long skip.
-    let mut original_cache_state = state.clone();
-    assert!(original_cache_state.tree_hash_cache().is_initialized());
-
-    // Advance the states to a slot beyond the historical state root limit, using the state root
-    // from the first state to avoid touching the original state's cache.
-    let start_slot = state.slot();
-    let target_slot = start_slot
-        .safe_add(MinimalEthSpec::slots_per_historical_root() as u64 + 1)
-        .unwrap();
-
-    let mut prev_state_root;
-    while state.slot() < target_slot {
-        prev_state_root = state.update_tree_hash_cache().unwrap();
-        per_slot_processing(&mut state, None, spec).unwrap();
-        per_slot_processing(&mut original_cache_state, Some(prev_state_root), spec).unwrap();
->>>>>>> ef7ba10f
     }
 }