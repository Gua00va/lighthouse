--- conflicted
+++ resolved
@@ -935,8 +935,6 @@
     #[serde(deserialize_with = "deserialize_fork_epoch")]
     pub bellatrix_fork_epoch: Option<MaybeQuoted<Epoch>>,
 
-<<<<<<< HEAD
-=======
     #[serde(default = "default_capella_fork_version")]
     #[serde(with = "serde_utils::bytes_4_hex")]
     capella_fork_version: [u8; 4],
@@ -945,7 +943,6 @@
     #[serde(deserialize_with = "deserialize_fork_epoch")]
     pub capella_fork_epoch: Option<MaybeQuoted<Epoch>>,
 
->>>>>>> ef7ba10f
     #[serde(with = "serde_utils::quoted_u64")]
     seconds_per_slot: u64,
     #[serde(with = "serde_utils::quoted_u64")]
