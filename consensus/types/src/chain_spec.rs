--- conflicted
+++ resolved
@@ -928,19 +928,15 @@
     #[serde(deserialize_with = "deserialize_fork_epoch")]
     pub bellatrix_fork_epoch: Option<MaybeQuoted<Epoch>>,
 
-<<<<<<< HEAD
-    #[serde(with = "serde_utils::quoted_u64")]
-=======
     #[serde(default = "default_capella_fork_version")]
-    #[serde(with = "eth2_serde_utils::bytes_4_hex")]
+    #[serde(with = "serde_utils::bytes_4_hex")]
     capella_fork_version: [u8; 4],
     #[serde(default)]
     #[serde(serialize_with = "serialize_fork_epoch")]
     #[serde(deserialize_with = "deserialize_fork_epoch")]
     pub capella_fork_epoch: Option<MaybeQuoted<Epoch>>,
 
-    #[serde(with = "eth2_serde_utils::quoted_u64")]
->>>>>>> 319cc61a
+    #[serde(with = "serde_utils::quoted_u64")]
     seconds_per_slot: u64,
     #[serde(with = "serde_utils::quoted_u64")]
     seconds_per_eth1_block: u64,
