[package]
name = "network"
version = "0.2.0"
authors = ["Sigma Prime <contact@sigmaprime.io>"]
edition = "2021"

[dev-dependencies]
sloggers = { version = "2.1.1", features = ["json"] }
genesis = { path = "../genesis" }
matches = "0.1.8"
exit-future = "0.2.0"
slog-term = "2.6.0"
slog-async = "2.5.0"

[dependencies]
beacon_chain =  { path = "../beacon_chain" }
store =  { path = "../store" }
lighthouse_network =  { path = "../lighthouse_network" }
types = { path = "../../consensus/types" }
slot_clock = { path = "../../common/slot_clock" }
slog = { version = "2.5.2", features = ["max_level_trace", "nested-values"] }
hex = "0.4.2"
ethereum_ssz = "0.5.0"
ssz_types = "0.5.4"
futures = "0.3.7"
error-chain = "0.12.4"
tokio = { version = "1.14.0", features = ["full"] }
tokio-stream = "0.1.3"
smallvec = "1.6.1"
rand = "0.8.5"
fnv = "1.0.7"
rlp = "0.5.0"
lazy_static = "1.4.0"
lighthouse_metrics = { path = "../../common/lighthouse_metrics" }
logging = { path = "../../common/logging" }
task_executor = { path = "../../common/task_executor" }
igd = "0.12.1"
itertools = "0.10.0"
num_cpus = "1.13.0"
lru_cache = { path = "../../common/lru_cache" }
if-addrs = "0.6.4"
strum = "0.24.0"
tokio-util = { version = "0.6.3", features = ["time"] }
derivative = "2.2.0"
delay_map = "0.3.0"
ethereum-types = { version = "0.14.1", optional = true }
operation_pool =  { path = "../operation_pool" }
execution_layer =  { path = "../execution_layer" }
<<<<<<< HEAD

[features]
spec-minimal = ["beacon_chain/spec-minimal"]
fork_from_env = ["beacon_chain/fork_from_env"]
=======
beacon_processor =  { path = "../beacon_processor" }
parking_lot = "0.12.0"
environment = { path = "../../lighthouse/environment" }
>>>>>>> 62c91707
<|MERGE_RESOLUTION|>--- conflicted
+++ resolved
@@ -46,13 +46,10 @@
 ethereum-types = { version = "0.14.1", optional = true }
 operation_pool =  { path = "../operation_pool" }
 execution_layer =  { path = "../execution_layer" }
-<<<<<<< HEAD
+beacon_processor =  { path = "../beacon_processor" }
+parking_lot = "0.12.0"
+environment = { path = "../../lighthouse/environment" }
 
 [features]
 spec-minimal = ["beacon_chain/spec-minimal"]
-fork_from_env = ["beacon_chain/fork_from_env"]
-=======
-beacon_processor =  { path = "../beacon_processor" }
-parking_lot = "0.12.0"
-environment = { path = "../../lighthouse/environment" }
->>>>>>> 62c91707
+fork_from_env = ["beacon_chain/fork_from_env"]