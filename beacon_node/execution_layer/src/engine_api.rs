use crate::engines::ForkchoiceState;
use crate::http::{
    ENGINE_EXCHANGE_TRANSITION_CONFIGURATION_V1, ENGINE_FORKCHOICE_UPDATED_V1,
    ENGINE_FORKCHOICE_UPDATED_V2, ENGINE_GET_PAYLOAD_V1, ENGINE_GET_PAYLOAD_V2,
    ENGINE_NEW_PAYLOAD_V1, ENGINE_NEW_PAYLOAD_V2,
};
use eth2::types::{SsePayloadAttributes, SsePayloadAttributesV1, SsePayloadAttributesV2};
pub use ethers_core::types::Transaction;
use ethers_core::utils::rlp::{self, Decodable, Rlp};
use http::deposit_methods::RpcError;
pub use json_structures::{JsonWithdrawal, TransitionConfigurationV1};
use reqwest::StatusCode;
use serde::{Deserialize, Serialize};
<<<<<<< HEAD
use ssz_types::FixedVector;
=======
use std::convert::TryFrom;
>>>>>>> ef7ba10f
use strum::IntoStaticStr;
use superstruct::superstruct;
pub use types::{
<<<<<<< HEAD
    Address, EthSpec, ExecutionBlockHash, ExecutionPayload, ExecutionPayloadHeader, Hash256,
    Uint256, VariableList,
=======
    Address, EthSpec, ExecutionBlockHash, ExecutionPayload, ExecutionPayloadHeader,
    ExecutionPayloadRef, FixedVector, ForkName, Hash256, Uint256, VariableList, Withdrawal,
>>>>>>> ef7ba10f
};
use types::{ExecutionPayloadCapella, ExecutionPayloadMerge};

pub mod auth;
pub mod http;
pub mod json_structures;

pub const LATEST_TAG: &str = "latest";

pub type PayloadId = [u8; 8];

#[derive(Debug)]
pub enum Error {
    Reqwest(reqwest::Error),
    Auth(auth::Error),
    BadResponse(String),
    RequestFailed(String),
    InvalidExecutePayloadResponse(&'static str),
    JsonRpc(RpcError),
    Json(serde_json::Error),
    ServerMessage { code: i64, message: String },
    Eip155Failure,
    IsSyncing,
    ExecutionBlockNotFound(ExecutionBlockHash),
    ExecutionHeadBlockNotFound,
    ParentHashEqualsBlockHash(ExecutionBlockHash),
    PayloadIdUnavailable,
    TransitionConfigurationMismatch,
    PayloadConversionLogicFlaw,
    DeserializeTransaction(ssz_types::Error),
    DeserializeTransactions(ssz_types::Error),
    DeserializeWithdrawals(ssz_types::Error),
    BuilderApi(builder_client::Error),
    IncorrectStateVariant,
    RequiredMethodUnsupported(&'static str),
    UnsupportedForkVariant(String),
    BadConversion(String),
    RlpDecoderError(rlp::DecoderError),
}

impl From<reqwest::Error> for Error {
    fn from(e: reqwest::Error) -> Self {
        if matches!(
            e.status(),
            Some(StatusCode::UNAUTHORIZED) | Some(StatusCode::FORBIDDEN)
        ) {
            Error::Auth(auth::Error::InvalidToken)
        } else {
            Error::Reqwest(e)
        }
    }
}

impl From<serde_json::Error> for Error {
    fn from(e: serde_json::Error) -> Self {
        Error::Json(e)
    }
}

impl From<auth::Error> for Error {
    fn from(e: auth::Error) -> Self {
        Error::Auth(e)
    }
}

impl From<builder_client::Error> for Error {
    fn from(e: builder_client::Error) -> Self {
        Error::BuilderApi(e)
    }
}

impl From<rlp::DecoderError> for Error {
    fn from(e: rlp::DecoderError) -> Self {
        Error::RlpDecoderError(e)
    }
}

#[derive(Clone, Copy, Debug, PartialEq, IntoStaticStr)]
#[strum(serialize_all = "snake_case")]
pub enum PayloadStatusV1Status {
    Valid,
    Invalid,
    Syncing,
    Accepted,
    InvalidBlockHash,
}

#[derive(Clone, Debug, PartialEq)]
pub struct PayloadStatusV1 {
    pub status: PayloadStatusV1Status,
    pub latest_valid_hash: Option<ExecutionBlockHash>,
    pub validation_error: Option<String>,
}

#[derive(Clone, Copy, Debug, PartialEq, Serialize)]
#[serde(untagged)]
pub enum BlockByNumberQuery<'a> {
    Tag(&'a str),
}

/// Representation of an exection block with enough detail to determine the terminal PoW block.
///
/// See `get_pow_block_hash_at_total_difficulty`.
#[derive(Clone, Copy, Debug, PartialEq, Serialize, Deserialize)]
#[serde(rename_all = "camelCase")]
pub struct ExecutionBlock {
    #[serde(rename = "hash")]
    pub block_hash: ExecutionBlockHash,
    #[serde(rename = "number", with = "serde_utils::u64_hex_be")]
    pub block_number: u64,
    pub parent_hash: ExecutionBlockHash,
    pub total_difficulty: Uint256,
    #[serde(with = "serde_utils::u64_hex_be")]
    pub timestamp: u64,
}

/// Representation of an execution block with enough detail to reconstruct a payload.
#[superstruct(
    variants(Merge, Capella),
    variant_attributes(
        derive(Clone, Debug, PartialEq, Serialize, Deserialize,),
        serde(bound = "T: EthSpec", rename_all = "camelCase"),
    ),
    cast_error(ty = "Error", expr = "Error::IncorrectStateVariant"),
    partial_getter_error(ty = "Error", expr = "Error::IncorrectStateVariant")
)]
#[derive(Clone, Debug, PartialEq, Serialize, Deserialize)]
#[serde(bound = "T: EthSpec", rename_all = "camelCase", untagged)]
pub struct ExecutionBlockWithTransactions<T: EthSpec> {
    pub parent_hash: ExecutionBlockHash,
    #[serde(alias = "miner")]
    pub fee_recipient: Address,
    pub state_root: Hash256,
    pub receipts_root: Hash256,
    #[serde(with = "ssz_types::serde_utils::hex_fixed_vec")]
    pub logs_bloom: FixedVector<u8, T::BytesPerLogsBloom>,
    #[serde(alias = "mixHash")]
    pub prev_randao: Hash256,
    #[serde(rename = "number", with = "serde_utils::u64_hex_be")]
    pub block_number: u64,
    #[serde(with = "serde_utils::u64_hex_be")]
    pub gas_limit: u64,
    #[serde(with = "serde_utils::u64_hex_be")]
    pub gas_used: u64,
    #[serde(with = "serde_utils::u64_hex_be")]
    pub timestamp: u64,
    #[serde(with = "ssz_types::serde_utils::hex_var_list")]
    pub extra_data: VariableList<u8, T::MaxExtraDataBytes>,
    pub base_fee_per_gas: Uint256,
    #[serde(rename = "hash")]
    pub block_hash: ExecutionBlockHash,
    pub transactions: Vec<Transaction>,
    #[superstruct(only(Capella))]
    pub withdrawals: Vec<JsonWithdrawal>,
}

impl<T: EthSpec> TryFrom<ExecutionPayload<T>> for ExecutionBlockWithTransactions<T> {
    type Error = Error;

    fn try_from(payload: ExecutionPayload<T>) -> Result<Self, Error> {
        let json_payload = match payload {
            ExecutionPayload::Merge(block) => Self::Merge(ExecutionBlockWithTransactionsMerge {
                parent_hash: block.parent_hash,
                fee_recipient: block.fee_recipient,
                state_root: block.state_root,
                receipts_root: block.receipts_root,
                logs_bloom: block.logs_bloom,
                prev_randao: block.prev_randao,
                block_number: block.block_number,
                gas_limit: block.gas_limit,
                gas_used: block.gas_used,
                timestamp: block.timestamp,
                extra_data: block.extra_data,
                base_fee_per_gas: block.base_fee_per_gas,
                block_hash: block.block_hash,
                transactions: block
                    .transactions
                    .iter()
                    .map(|tx| Transaction::decode(&Rlp::new(tx)))
                    .collect::<Result<Vec<_>, _>>()?,
            }),
            ExecutionPayload::Capella(block) => {
                Self::Capella(ExecutionBlockWithTransactionsCapella {
                    parent_hash: block.parent_hash,
                    fee_recipient: block.fee_recipient,
                    state_root: block.state_root,
                    receipts_root: block.receipts_root,
                    logs_bloom: block.logs_bloom,
                    prev_randao: block.prev_randao,
                    block_number: block.block_number,
                    gas_limit: block.gas_limit,
                    gas_used: block.gas_used,
                    timestamp: block.timestamp,
                    extra_data: block.extra_data,
                    base_fee_per_gas: block.base_fee_per_gas,
                    block_hash: block.block_hash,
                    transactions: block
                        .transactions
                        .iter()
                        .map(|tx| Transaction::decode(&Rlp::new(tx)))
                        .collect::<Result<Vec<_>, _>>()?,
                    withdrawals: Vec::from(block.withdrawals)
                        .into_iter()
                        .map(|withdrawal| withdrawal.into())
                        .collect(),
                })
            }
        };
        Ok(json_payload)
    }
}

#[superstruct(
    variants(V1, V2),
    variant_attributes(derive(Clone, Debug, Eq, Hash, PartialEq),),
    cast_error(ty = "Error", expr = "Error::IncorrectStateVariant"),
    partial_getter_error(ty = "Error", expr = "Error::IncorrectStateVariant")
)]
#[derive(Clone, Debug, Eq, Hash, PartialEq)]
pub struct PayloadAttributes {
    #[superstruct(getter(copy))]
    pub timestamp: u64,
    #[superstruct(getter(copy))]
    pub prev_randao: Hash256,
    #[superstruct(getter(copy))]
    pub suggested_fee_recipient: Address,
    #[superstruct(only(V2))]
    pub withdrawals: Vec<Withdrawal>,
}

impl PayloadAttributes {
    pub fn new(
        timestamp: u64,
        prev_randao: Hash256,
        suggested_fee_recipient: Address,
        withdrawals: Option<Vec<Withdrawal>>,
    ) -> Self {
        match withdrawals {
            Some(withdrawals) => PayloadAttributes::V2(PayloadAttributesV2 {
                timestamp,
                prev_randao,
                suggested_fee_recipient,
                withdrawals,
            }),
            None => PayloadAttributes::V1(PayloadAttributesV1 {
                timestamp,
                prev_randao,
                suggested_fee_recipient,
            }),
        }
    }
}

impl From<PayloadAttributes> for SsePayloadAttributes {
    fn from(pa: PayloadAttributes) -> Self {
        match pa {
            PayloadAttributes::V1(PayloadAttributesV1 {
                timestamp,
                prev_randao,
                suggested_fee_recipient,
            }) => Self::V1(SsePayloadAttributesV1 {
                timestamp,
                prev_randao,
                suggested_fee_recipient,
            }),
            PayloadAttributes::V2(PayloadAttributesV2 {
                timestamp,
                prev_randao,
                suggested_fee_recipient,
                withdrawals,
            }) => Self::V2(SsePayloadAttributesV2 {
                timestamp,
                prev_randao,
                suggested_fee_recipient,
                withdrawals,
            }),
        }
    }
}

#[derive(Clone, Debug, PartialEq)]
pub struct ForkchoiceUpdatedResponse {
    pub payload_status: PayloadStatusV1,
    pub payload_id: Option<PayloadId>,
}

#[derive(Clone, Copy, Debug, PartialEq)]
pub enum ProposeBlindedBlockResponseStatus {
    Valid,
    Invalid,
    Syncing,
}

#[derive(Clone, Debug, PartialEq)]
pub struct ProposeBlindedBlockResponse {
    pub status: ProposeBlindedBlockResponseStatus,
    pub latest_valid_hash: Option<Hash256>,
    pub validation_error: Option<String>,
}

#[superstruct(
    variants(Merge, Capella),
    variant_attributes(derive(Clone, Debug, PartialEq),),
    map_into(ExecutionPayload),
    map_ref_into(ExecutionPayloadRef),
    cast_error(ty = "Error", expr = "Error::IncorrectStateVariant"),
    partial_getter_error(ty = "Error", expr = "Error::IncorrectStateVariant")
)]
#[derive(Clone, Debug, PartialEq)]
pub struct GetPayloadResponse<T: EthSpec> {
    #[superstruct(only(Merge), partial_getter(rename = "execution_payload_merge"))]
    pub execution_payload: ExecutionPayloadMerge<T>,
    #[superstruct(only(Capella), partial_getter(rename = "execution_payload_capella"))]
    pub execution_payload: ExecutionPayloadCapella<T>,
    pub block_value: Uint256,
}

impl<'a, T: EthSpec> From<GetPayloadResponseRef<'a, T>> for ExecutionPayloadRef<'a, T> {
    fn from(response: GetPayloadResponseRef<'a, T>) -> Self {
        map_get_payload_response_ref_into_execution_payload_ref!(&'a _, response, |inner, cons| {
            cons(&inner.execution_payload)
        })
    }
}

impl<T: EthSpec> From<GetPayloadResponse<T>> for ExecutionPayload<T> {
    fn from(response: GetPayloadResponse<T>) -> Self {
        map_get_payload_response_into_execution_payload!(response, |inner, cons| {
            cons(inner.execution_payload)
        })
    }
}

impl<T: EthSpec> From<GetPayloadResponse<T>> for (ExecutionPayload<T>, Uint256) {
    fn from(response: GetPayloadResponse<T>) -> Self {
        match response {
            GetPayloadResponse::Merge(inner) => (
                ExecutionPayload::Merge(inner.execution_payload),
                inner.block_value,
            ),
            GetPayloadResponse::Capella(inner) => (
                ExecutionPayload::Capella(inner.execution_payload),
                inner.block_value,
            ),
        }
    }
}

impl<T: EthSpec> GetPayloadResponse<T> {
    pub fn execution_payload_ref(&self) -> ExecutionPayloadRef<T> {
        self.to_ref().into()
    }
}

#[derive(Clone, Copy, Debug)]
pub struct EngineCapabilities {
    pub new_payload_v1: bool,
    pub new_payload_v2: bool,
    pub forkchoice_updated_v1: bool,
    pub forkchoice_updated_v2: bool,
    pub get_payload_v1: bool,
    pub get_payload_v2: bool,
    pub exchange_transition_configuration_v1: bool,
}

impl EngineCapabilities {
    pub fn to_response(&self) -> Vec<&str> {
        let mut response = Vec::new();
        if self.new_payload_v1 {
            response.push(ENGINE_NEW_PAYLOAD_V1);
        }
        if self.new_payload_v2 {
            response.push(ENGINE_NEW_PAYLOAD_V2);
        }
        if self.forkchoice_updated_v1 {
            response.push(ENGINE_FORKCHOICE_UPDATED_V1);
        }
        if self.forkchoice_updated_v2 {
            response.push(ENGINE_FORKCHOICE_UPDATED_V2);
        }
        if self.get_payload_v1 {
            response.push(ENGINE_GET_PAYLOAD_V1);
        }
        if self.get_payload_v2 {
            response.push(ENGINE_GET_PAYLOAD_V2);
        }
        if self.exchange_transition_configuration_v1 {
            response.push(ENGINE_EXCHANGE_TRANSITION_CONFIGURATION_V1);
        }

        response
    }
}<|MERGE_RESOLUTION|>--- conflicted
+++ resolved
@@ -11,21 +11,13 @@
 pub use json_structures::{JsonWithdrawal, TransitionConfigurationV1};
 use reqwest::StatusCode;
 use serde::{Deserialize, Serialize};
-<<<<<<< HEAD
 use ssz_types::FixedVector;
-=======
 use std::convert::TryFrom;
->>>>>>> ef7ba10f
 use strum::IntoStaticStr;
 use superstruct::superstruct;
 pub use types::{
-<<<<<<< HEAD
-    Address, EthSpec, ExecutionBlockHash, ExecutionPayload, ExecutionPayloadHeader, Hash256,
-    Uint256, VariableList,
-=======
     Address, EthSpec, ExecutionBlockHash, ExecutionPayload, ExecutionPayloadHeader,
-    ExecutionPayloadRef, FixedVector, ForkName, Hash256, Uint256, VariableList, Withdrawal,
->>>>>>> ef7ba10f
+    ExecutionPayloadRef, Hash256, Uint256, VariableList, Withdrawal,
 };
 use types::{ExecutionPayloadCapella, ExecutionPayloadMerge};
 
