use crate::beacon_chain::{CanonicalHead, BEACON_CHAIN_DB_KEY, ETH1_CACHE_DB_KEY, OP_POOL_DB_KEY};
use crate::blob_cache::BlobCache;
use crate::data_availability_checker::DataAvailabilityChecker;
use crate::eth1_chain::{CachingEth1Backend, SszEth1};
use crate::eth1_finalization_cache::Eth1FinalizationCache;
use crate::fork_choice_signal::ForkChoiceSignalTx;
use crate::fork_revert::{reset_fork_choice_to_finalization, revert_to_fork_boundary};
use crate::head_tracker::HeadTracker;
use crate::migrate::{BackgroundMigrator, MigratorConfig};
use crate::persisted_beacon_chain::PersistedBeaconChain;
use crate::shuffling_cache::{BlockShufflingIds, ShufflingCache};
use crate::snapshot_cache::{SnapshotCache, DEFAULT_SNAPSHOT_CACHE_SIZE};
use crate::timeout_rw_lock::TimeoutRwLock;
use crate::validator_monitor::ValidatorMonitor;
use crate::validator_pubkey_cache::ValidatorPubkeyCache;
use crate::ChainConfig;
use crate::{
    BeaconChain, BeaconChainTypes, BeaconForkChoiceStore, BeaconSnapshot, Eth1Chain,
    Eth1ChainBackend, ServerSentEventHandler,
};
use eth1::Config as Eth1Config;
use execution_layer::ExecutionLayer;
use fork_choice::{CountUnrealized, ForkChoice, ResetPayloadStatuses};
use futures::channel::mpsc::Sender;
use kzg::{Kzg, TrustedSetup};
use operation_pool::{OperationPool, PersistedOperationPool};
use parking_lot::RwLock;
use proto_array::{DisallowedReOrgOffsets, ReOrgThreshold};
use slasher::Slasher;
use slog::{crit, error, info, Logger};
use slot_clock::{SlotClock, TestingSlotClock};
use std::marker::PhantomData;
use std::sync::Arc;
use std::time::Duration;
use store::{Error as StoreError, HotColdDB, ItemStore, KeyValueStoreOp};
use task_executor::{ShutdownReason, TaskExecutor};
use types::{
    BeaconBlock, BeaconState, ChainSpec, Checkpoint, Epoch, EthSpec, Graffiti, Hash256,
    PublicKeyBytes, Signature, SignedBeaconBlock, Slot,
};

/// An empty struct used to "witness" all the `BeaconChainTypes` traits. It has no user-facing
/// functionality and only exists to satisfy the type system.
pub struct Witness<TSlotClock, TEth1Backend, TEthSpec, THotStore, TColdStore>(
    PhantomData<(TSlotClock, TEth1Backend, TEthSpec, THotStore, TColdStore)>,
);

impl<TSlotClock, TEth1Backend, TEthSpec, THotStore, TColdStore> BeaconChainTypes
    for Witness<TSlotClock, TEth1Backend, TEthSpec, THotStore, TColdStore>
where
    THotStore: ItemStore<TEthSpec> + 'static,
    TColdStore: ItemStore<TEthSpec> + 'static,
    TSlotClock: SlotClock + 'static,
    TEth1Backend: Eth1ChainBackend<TEthSpec> + 'static,
    TEthSpec: EthSpec + 'static,
{
    type HotStore = THotStore;
    type ColdStore = TColdStore;
    type SlotClock = TSlotClock;
    type Eth1Chain = TEth1Backend;
    type EthSpec = TEthSpec;
}

/// Builds a `BeaconChain` by either creating anew from genesis, or, resuming from an existing chain
/// persisted to `store`.
///
/// Types may be elided and the compiler will infer them if all necessary builder methods have been
/// called. If type inference errors are being raised, it is likely that not all required methods
/// have been called.
///
/// See the tests for an example of a complete working example.
pub struct BeaconChainBuilder<T: BeaconChainTypes> {
    #[allow(clippy::type_complexity)]
    store: Option<Arc<HotColdDB<T::EthSpec, T::HotStore, T::ColdStore>>>,
    store_migrator_config: Option<MigratorConfig>,
    pub genesis_time: Option<u64>,
    genesis_block_root: Option<Hash256>,
    genesis_state_root: Option<Hash256>,
    #[allow(clippy::type_complexity)]
    fork_choice: Option<
        ForkChoice<BeaconForkChoiceStore<T::EthSpec, T::HotStore, T::ColdStore>, T::EthSpec>,
    >,
    op_pool: Option<OperationPool<T::EthSpec>>,
    eth1_chain: Option<Eth1Chain<T::Eth1Chain, T::EthSpec>>,
    execution_layer: Option<ExecutionLayer<T::EthSpec>>,
    event_handler: Option<ServerSentEventHandler<T::EthSpec>>,
    slot_clock: Option<T::SlotClock>,
    shutdown_sender: Option<Sender<ShutdownReason>>,
    head_tracker: Option<HeadTracker>,
    validator_pubkey_cache: Option<ValidatorPubkeyCache<T>>,
    spec: ChainSpec,
    chain_config: ChainConfig,
    log: Option<Logger>,
    graffiti: Graffiti,
    slasher: Option<Arc<Slasher<T::EthSpec>>>,
    validator_monitor: Option<ValidatorMonitor<T::EthSpec>>,
    // Pending I/O batch that is constructed during building and should be executed atomically
    // alongside `PersistedBeaconChain` storage when `BeaconChainBuilder::build` is called.
    pending_io_batch: Vec<KeyValueStoreOp>,
    trusted_setup: Option<TrustedSetup>,
    task_executor: Option<TaskExecutor>,
}

impl<TSlotClock, TEth1Backend, TEthSpec, THotStore, TColdStore>
    BeaconChainBuilder<Witness<TSlotClock, TEth1Backend, TEthSpec, THotStore, TColdStore>>
where
    THotStore: ItemStore<TEthSpec> + 'static,
    TColdStore: ItemStore<TEthSpec> + 'static,
    TSlotClock: SlotClock + 'static,
    TEth1Backend: Eth1ChainBackend<TEthSpec> + 'static,
    TEthSpec: EthSpec + 'static,
{
    /// Returns a new builder.
    ///
    /// The `_eth_spec_instance` parameter is only supplied to make concrete the `TEthSpec` trait.
    /// This should generally be either the `MinimalEthSpec` or `MainnetEthSpec` types.
    pub fn new(_eth_spec_instance: TEthSpec) -> Self {
        Self {
            store: None,
            store_migrator_config: None,
            genesis_time: None,
            genesis_block_root: None,
            genesis_state_root: None,
            fork_choice: None,
            op_pool: None,
            eth1_chain: None,
            execution_layer: None,
            event_handler: None,
            slot_clock: None,
            shutdown_sender: None,
            head_tracker: None,
            validator_pubkey_cache: None,
            spec: TEthSpec::default_spec(),
            chain_config: ChainConfig::default(),
            log: None,
            graffiti: Graffiti::default(),
            slasher: None,
            validator_monitor: None,
            pending_io_batch: vec![],
            trusted_setup: None,
            task_executor: None,
        }
    }

    /// Override the default spec (as defined by `TEthSpec`).
    ///
    /// This method should generally be called immediately after `Self::new` to ensure components
    /// are started with a consistent spec.
    pub fn custom_spec(mut self, spec: ChainSpec) -> Self {
        self.spec = spec;
        self
    }

    /// Get a reference to the builder's spec.
    pub fn get_spec(&self) -> &ChainSpec {
        &self.spec
    }

    /// Sets the maximum number of blocks that will be skipped when processing
    /// some consensus messages.
    ///
    /// Set to `None` for no limit.
    pub fn import_max_skip_slots(mut self, n: Option<u64>) -> Self {
        self.chain_config.import_max_skip_slots = n;
        self
    }

    /// Sets the proposer re-org threshold.
    pub fn proposer_re_org_threshold(mut self, threshold: Option<ReOrgThreshold>) -> Self {
        self.chain_config.re_org_threshold = threshold;
        self
    }

    /// Sets the proposer re-org max epochs since finalization.
    pub fn proposer_re_org_max_epochs_since_finalization(
        mut self,
        epochs_since_finalization: Epoch,
    ) -> Self {
        self.chain_config.re_org_max_epochs_since_finalization = epochs_since_finalization;
        self
    }

    /// Sets the proposer re-org disallowed offsets list.
    pub fn proposer_re_org_disallowed_offsets(
        mut self,
        disallowed_offsets: DisallowedReOrgOffsets,
    ) -> Self {
        self.chain_config.re_org_disallowed_offsets = disallowed_offsets;
        self
    }

    /// Sets the store (database).
    ///
    /// Should generally be called early in the build chain.
    pub fn store(mut self, store: Arc<HotColdDB<TEthSpec, THotStore, TColdStore>>) -> Self {
        self.store = Some(store);
        self
    }

    /// Sets the store migrator config (optional).
    pub fn store_migrator_config(mut self, config: MigratorConfig) -> Self {
        self.store_migrator_config = Some(config);
        self
    }

    /// Sets the slasher.
    pub fn slasher(mut self, slasher: Arc<Slasher<TEthSpec>>) -> Self {
        self.slasher = Some(slasher);
        self
    }

    /// Sets the logger.
    ///
    /// Should generally be called early in the build chain.
    pub fn logger(mut self, log: Logger) -> Self {
        self.log = Some(log);
        self
    }

    /// Sets the task executor.
    pub fn task_executor(mut self, task_executor: TaskExecutor) -> Self {
        self.task_executor = Some(task_executor);
        self
    }

    /// Attempt to load an existing eth1 cache from the builder's `Store`.
    pub fn get_persisted_eth1_backend(&self) -> Result<Option<SszEth1>, String> {
        let store = self
            .store
            .clone()
            .ok_or("get_persisted_eth1_backend requires a store.")?;

        store
            .get_item::<SszEth1>(&ETH1_CACHE_DB_KEY)
            .map_err(|e| format!("DB error whilst reading eth1 cache: {:?}", e))
    }

    /// Returns true if `self.store` contains a persisted beacon chain.
    pub fn store_contains_beacon_chain(&self) -> Result<bool, String> {
        let store = self
            .store
            .clone()
            .ok_or("store_contains_beacon_chain requires a store.")?;

        Ok(store
            .get_item::<PersistedBeaconChain>(&BEACON_CHAIN_DB_KEY)
            .map_err(|e| format!("DB error when reading persisted beacon chain: {:?}", e))?
            .is_some())
    }

    /// Attempt to load an existing chain from the builder's `Store`.
    ///
    /// May initialize several components; including the op_pool and finalized checkpoints.
    pub fn resume_from_db(mut self) -> Result<Self, String> {
        let log = self.log.as_ref().ok_or("resume_from_db requires a log")?;

        info!(
            log,
            "Starting beacon chain";
            "method" => "resume"
        );

        let store = self
            .store
            .clone()
            .ok_or("resume_from_db requires a store.")?;

        let chain = store
            .get_item::<PersistedBeaconChain>(&BEACON_CHAIN_DB_KEY)
            .map_err(|e| format!("DB error when reading persisted beacon chain: {:?}", e))?
            .ok_or_else(|| {
                "No persisted beacon chain found in store. Try purging the beacon chain database."
                    .to_string()
            })?;

        let fork_choice =
            BeaconChain::<Witness<TSlotClock, TEth1Backend, _, _, _>>::load_fork_choice(
                store.clone(),
                ResetPayloadStatuses::always_reset_conditionally(
                    self.chain_config.always_reset_payload_statuses,
                ),
                &self.spec,
                log,
            )
            .map_err(|e| format!("Unable to load fork choice from disk: {:?}", e))?
            .ok_or("Fork choice not found in store")?;

        let genesis_block = store
            .get_blinded_block(&chain.genesis_block_root)
            .map_err(|e| descriptive_db_error("genesis block", &e))?
            .ok_or("Genesis block not found in store")?;
        let genesis_state = store
            .get_state(&genesis_block.state_root(), Some(genesis_block.slot()))
            .map_err(|e| descriptive_db_error("genesis state", &e))?
            .ok_or("Genesis block not found in store")?;

        self.genesis_time = Some(genesis_state.genesis_time());

        self.op_pool = Some(
            store
                .get_item::<PersistedOperationPool<TEthSpec>>(&OP_POOL_DB_KEY)
                .map_err(|e| format!("DB error whilst reading persisted op pool: {:?}", e))?
                .map(PersistedOperationPool::into_operation_pool)
                .transpose()
                .map_err(|e| {
                    format!(
                        "Error while creating the op pool from the persisted op pool: {:?}",
                        e
                    )
                })?
                .unwrap_or_else(OperationPool::new),
        );

        let pubkey_cache = ValidatorPubkeyCache::load_from_store(store)
            .map_err(|e| format!("Unable to open persisted pubkey cache: {:?}", e))?;

        self.genesis_block_root = Some(chain.genesis_block_root);
        self.genesis_state_root = Some(genesis_block.state_root());
        self.head_tracker = Some(
            HeadTracker::from_ssz_container(&chain.ssz_head_tracker)
                .map_err(|e| format!("Failed to decode head tracker for database: {:?}", e))?,
        );
        self.validator_pubkey_cache = Some(pubkey_cache);
        self.fork_choice = Some(fork_choice);

        Ok(self)
    }

    /// Store the genesis state & block in the DB.
    ///
    /// Do *not* initialize fork choice, or do anything that assumes starting from genesis.
    ///
    /// Return the `BeaconSnapshot` representing genesis as well as the mutated builder.
    fn set_genesis_state(
        mut self,
        mut beacon_state: BeaconState<TEthSpec>,
    ) -> Result<(BeaconSnapshot<TEthSpec>, Self), String> {
        let store = self
            .store
            .clone()
            .ok_or("set_genesis_state requires a store")?;

        let beacon_block = genesis_block(&mut beacon_state, &self.spec)?;

        beacon_state
            .build_all_caches(&self.spec)
            .map_err(|e| format!("Failed to build genesis state caches: {:?}", e))?;

        let beacon_state_root = beacon_block.message().state_root();
        let beacon_block_root = beacon_block.canonical_root();

        store
            .put_state(&beacon_state_root, &beacon_state)
            .map_err(|e| format!("Failed to store genesis state: {:?}", e))?;
        store
            .put_block(&beacon_block_root, beacon_block.clone())
            .map_err(|e| format!("Failed to store genesis block: {:?}", e))?;

        // Store the genesis block under the `ZERO_HASH` key.
        store
            .put_block(&Hash256::zero(), beacon_block.clone())
            .map_err(|e| {
                format!(
                    "Failed to store genesis block under 0x00..00 alias: {:?}",
                    e
                )
            })?;

        self.genesis_state_root = Some(beacon_state_root);
        self.genesis_block_root = Some(beacon_block_root);
        self.genesis_time = Some(beacon_state.genesis_time());

        Ok((
            BeaconSnapshot {
                beacon_block_root,
                beacon_block: Arc::new(beacon_block),
                beacon_state,
            },
            self,
        ))
    }

    /// Starts a new chain from a genesis state.
    pub fn genesis_state(mut self, beacon_state: BeaconState<TEthSpec>) -> Result<Self, String> {
        let store = self.store.clone().ok_or("genesis_state requires a store")?;

        let (genesis, updated_builder) = self.set_genesis_state(beacon_state)?;
        self = updated_builder;

        let fc_store = BeaconForkChoiceStore::get_forkchoice_store(store, &genesis)
            .map_err(|e| format!("Unable to initialize fork choice store: {e:?}"))?;
        let current_slot = None;

        let fork_choice = ForkChoice::from_anchor(
            fc_store,
            genesis.beacon_block_root,
            &genesis.beacon_block,
            &genesis.beacon_state,
            current_slot,
            &self.spec,
        )
        .map_err(|e| format!("Unable to initialize ForkChoice: {:?}", e))?;

        self.fork_choice = Some(fork_choice);

        Ok(self.empty_op_pool())
    }

    /// Start the chain from a weak subjectivity state.
    pub fn weak_subjectivity_state(
        mut self,
        mut weak_subj_state: BeaconState<TEthSpec>,
        weak_subj_block: SignedBeaconBlock<TEthSpec>,
        genesis_state: BeaconState<TEthSpec>,
    ) -> Result<Self, String> {
        let store = self.store.clone().ok_or("genesis_state requires a store")?;

        let weak_subj_slot = weak_subj_state.slot();
        let weak_subj_block_root = weak_subj_block.canonical_root();
        let weak_subj_state_root = weak_subj_block.state_root();

        // Check that the given block lies on an epoch boundary. Due to the database only storing
        // full states on epoch boundaries and at restore points it would be difficult to support
        // starting from a mid-epoch state.
        if weak_subj_slot % TEthSpec::slots_per_epoch() != 0 {
            return Err(format!(
                "Checkpoint block at slot {} is not aligned to epoch start. \
                 Please supply an aligned checkpoint with block.slot % 32 == 0",
                weak_subj_block.slot(),
            ));
        }

        // Check that the block and state have consistent slots and state roots.
        if weak_subj_state.slot() != weak_subj_block.slot() {
            return Err(format!(
                "Slot of snapshot block ({}) does not match snapshot state ({})",
                weak_subj_block.slot(),
                weak_subj_state.slot(),
            ));
        }

        // Prime all caches before storing the state in the database and computing the tree hash
        // root.
        weak_subj_state
            .build_all_caches(&self.spec)
            .map_err(|e| format!("Error building caches on checkpoint state: {e:?}"))?;

        let computed_state_root = weak_subj_state
            .update_tree_hash_cache()
            .map_err(|e| format!("Error computing checkpoint state root: {:?}", e))?;

        if weak_subj_state_root != computed_state_root {
            return Err(format!(
                "Snapshot state root does not match block, expected: {:?}, got: {:?}",
                weak_subj_state_root, computed_state_root
            ));
        }

        // Check that the checkpoint state is for the same network as the genesis state.
        // This check doesn't do much for security but should prevent mistakes.
        if weak_subj_state.genesis_validators_root() != genesis_state.genesis_validators_root() {
            return Err(format!(
                "Snapshot state appears to be from the wrong network. Genesis validators root \
                 is {:?} but should be {:?}",
                weak_subj_state.genesis_validators_root(),
                genesis_state.genesis_validators_root()
            ));
        }

        // Set the store's split point *before* storing genesis so that genesis is stored
        // immediately in the freezer DB.
        store.set_split(weak_subj_slot, weak_subj_state_root);
        let (_, updated_builder) = self.set_genesis_state(genesis_state)?;
        self = updated_builder;

        // Write the state and block non-atomically, it doesn't matter if they're forgotten
        // about on a crash restart.
        store
            .put_state(&weak_subj_state_root, &weak_subj_state)
            .map_err(|e| format!("Failed to store weak subjectivity state: {:?}", e))?;
        store
            .put_block(&weak_subj_block_root, weak_subj_block.clone())
            .map_err(|e| format!("Failed to store weak subjectivity block: {:?}", e))?;

        // Stage the database's metadata fields for atomic storage when `build` is called.
        // This prevents the database from restarting in an inconsistent state if the anchor
        // info or split point is written before the `PersistedBeaconChain`.
        self.pending_io_batch.push(store.store_split_in_batch());
        self.pending_io_batch.push(
            store
                .init_anchor_info(weak_subj_block.message())
                .map_err(|e| format!("Failed to initialize anchor info: {:?}", e))?,
        );

        // Store pruning checkpoint to prevent attempting to prune before the anchor state.
        self.pending_io_batch
            .push(store.pruning_checkpoint_store_op(Checkpoint {
                root: weak_subj_block_root,
                epoch: weak_subj_state.slot().epoch(TEthSpec::slots_per_epoch()),
            }));

        let snapshot = BeaconSnapshot {
            beacon_block_root: weak_subj_block_root,
            beacon_block: Arc::new(weak_subj_block),
            beacon_state: weak_subj_state,
        };

        let fc_store = BeaconForkChoiceStore::get_forkchoice_store(store, &snapshot)
            .map_err(|e| format!("Unable to initialize fork choice store: {e:?}"))?;

        let current_slot = Some(snapshot.beacon_block.slot());
        let fork_choice = ForkChoice::from_anchor(
            fc_store,
            snapshot.beacon_block_root,
            &snapshot.beacon_block,
            &snapshot.beacon_state,
            current_slot,
            &self.spec,
        )
        .map_err(|e| format!("Unable to initialize ForkChoice: {:?}", e))?;

        self.fork_choice = Some(fork_choice);

        Ok(self.empty_op_pool())
    }

    /// Sets the `BeaconChain` eth1 backend.
    pub fn eth1_backend(mut self, backend: Option<TEth1Backend>) -> Self {
        self.eth1_chain = backend.map(Eth1Chain::new);
        self
    }

    /// Sets the `BeaconChain` execution layer.
    pub fn execution_layer(mut self, execution_layer: Option<ExecutionLayer<TEthSpec>>) -> Self {
        self.execution_layer = execution_layer;
        self
    }

    /// Sets the `BeaconChain` event handler backend.
    ///
    /// For example, provide `ServerSentEventHandler` as a `handler`.
    pub fn event_handler(mut self, handler: Option<ServerSentEventHandler<TEthSpec>>) -> Self {
        self.event_handler = handler;
        self
    }

    /// Sets the `BeaconChain` slot clock.
    ///
    /// For example, provide `SystemTimeSlotClock` as a `clock`.
    pub fn slot_clock(mut self, clock: TSlotClock) -> Self {
        self.slot_clock = Some(clock);
        self
    }

    /// Fetch a reference to the slot clock.
    ///
    /// Can be used for mutation during testing due to `SlotClock`'s internal mutability.
    pub fn get_slot_clock(&self) -> Option<&TSlotClock> {
        self.slot_clock.as_ref()
    }

    /// Sets a `Sender` to allow the beacon chain to send shutdown signals.
    pub fn shutdown_sender(mut self, sender: Sender<ShutdownReason>) -> Self {
        self.shutdown_sender = Some(sender);
        self
    }

    /// Creates a new, empty operation pool.
    fn empty_op_pool(mut self) -> Self {
        self.op_pool = Some(OperationPool::new());
        self
    }

    /// Sets the `graffiti` field.
    pub fn graffiti(mut self, graffiti: Graffiti) -> Self {
        self.graffiti = graffiti;
        self
    }

    /// Sets the `ChainConfig` that determines `BeaconChain` runtime behaviour.
    pub fn chain_config(mut self, config: ChainConfig) -> Self {
        self.chain_config = config;
        self
    }

    /// Register some validators for additional monitoring.
    ///
    /// `validators` is a comma-separated string of 0x-formatted BLS pubkeys.
    pub fn monitor_validators(
        mut self,
        auto_register: bool,
        validators: Vec<PublicKeyBytes>,
        individual_metrics_threshold: usize,
        log: Logger,
    ) -> Self {
        self.validator_monitor = Some(ValidatorMonitor::new(
            validators,
            auto_register,
            individual_metrics_threshold,
            log.clone(),
        ));
        self
    }

    pub fn trusted_setup(mut self, trusted_setup: TrustedSetup) -> Self {
        self.trusted_setup = Some(trusted_setup);
        self
    }

    /// Consumes `self`, returning a `BeaconChain` if all required parameters have been supplied.
    ///
    /// An error will be returned at runtime if all required parameters have not been configured.
    ///
    /// Will also raise ambiguous type errors at compile time if some parameters have not been
    /// configured.
    #[allow(clippy::type_complexity)] // I think there's nothing to be gained here from a type alias.
    pub fn build(
        mut self,
    ) -> Result<
        BeaconChain<Witness<TSlotClock, TEth1Backend, TEthSpec, THotStore, TColdStore>>,
        String,
    > {
        let log = self.log.ok_or("Cannot build without a logger")?;
        let slot_clock = self
            .slot_clock
            .ok_or("Cannot build without a slot_clock.")?;
        let store = self.store.clone().ok_or("Cannot build without a store.")?;
        let mut fork_choice = self
            .fork_choice
            .ok_or("Cannot build without fork choice.")?;
        let genesis_block_root = self
            .genesis_block_root
            .ok_or("Cannot build without a genesis block root")?;
        let genesis_state_root = self
            .genesis_state_root
            .ok_or("Cannot build without a genesis state root")?;
        let mut validator_monitor = self
            .validator_monitor
            .ok_or("Cannot build without a validator monitor")?;
        let head_tracker = Arc::new(self.head_tracker.unwrap_or_default());

        let current_slot = if slot_clock
            .is_prior_to_genesis()
            .ok_or("Unable to read slot clock")?
        {
            self.spec.genesis_slot
        } else {
            slot_clock.now().ok_or("Unable to read slot")?
        };

        let kzg = if let Some(trusted_setup) = self.trusted_setup {
            let kzg = Kzg::new_from_trusted_setup(trusted_setup)
                .map_err(|e| format!("Failed to load trusted setup: {:?}", e))?;
            let kzg_arc = Arc::new(kzg);
            Some(kzg_arc)
        } else {
            None
        };

        let initial_head_block_root = fork_choice
            .get_head(current_slot, &self.spec)
            .map_err(|e| format!("Unable to get fork choice head: {:?}", e))?;

        // Try to decode the head block according to the current fork, if that fails, try
        // to backtrack to before the most recent fork.
        let (head_block_root, head_block, head_reverted) =
            match store.get_full_block(&initial_head_block_root) {
                Ok(Some(block)) => (initial_head_block_root, block, false),
                Ok(None) => return Err("Head block not found in store".into()),
                Err(StoreError::SszDecodeError(_)) => {
                    error!(
                        log,
                        "Error decoding head block";
                        "message" => "This node has likely missed a hard fork. \
                                      It will try to revert the invalid blocks and keep running, \
                                      but any stray blocks and states will not be deleted. \
                                      Long-term you should consider re-syncing this node."
                    );
                    let (block_root, block) = revert_to_fork_boundary(
                        current_slot,
                        initial_head_block_root,
                        store.clone(),
                        &self.spec,
                        &log,
                    )?;

                    // Update head tracker.
                    head_tracker.register_block(block_root, block.parent_root(), block.slot());
                    (block_root, block, true)
                }
                Err(e) => return Err(descriptive_db_error("head block", &e)),
            };

        let head_state_root = head_block.state_root();
        let head_state = store
            .get_state(&head_state_root, Some(head_block.slot()))
            .map_err(|e| descriptive_db_error("head state", &e))?
            .ok_or("Head state not found in store")?;

        // If the head reverted then we need to reset fork choice using the new head's finalized
        // checkpoint.
        if head_reverted {
            fork_choice = reset_fork_choice_to_finalization(
                head_block_root,
                &head_state,
                store.clone(),
                Some(current_slot),
                &self.spec,
                CountUnrealized::True,
            )?;
        }

        let head_shuffling_ids = BlockShufflingIds::try_from_head(head_block_root, &head_state)?;

        let mut head_snapshot = BeaconSnapshot {
            beacon_block_root: head_block_root,
            beacon_block: Arc::new(head_block),
            beacon_state: head_state,
        };

        head_snapshot
            .beacon_state
            .build_all_caches(&self.spec)
            .map_err(|e| format!("Failed to build state caches: {:?}", e))?;

        // Perform a check to ensure that the finalization points of the head and fork choice are
        // consistent.
        //
        // This is a sanity check to detect database corruption.
        let fc_finalized = fork_choice.finalized_checkpoint();
        let head_finalized = head_snapshot.beacon_state.finalized_checkpoint();
        if fc_finalized.epoch < head_finalized.epoch {
            return Err(format!(
                "Database corrupt: fork choice is finalized at {:?} whilst head is finalized at \
                    {:?}",
                fc_finalized, head_finalized
            ));
        }

        let validator_pubkey_cache = self.validator_pubkey_cache.map(Ok).unwrap_or_else(|| {
            ValidatorPubkeyCache::new(&head_snapshot.beacon_state, store.clone())
                .map_err(|e| format!("Unable to init validator pubkey cache: {:?}", e))
        })?;

        let migrator_config = self.store_migrator_config.unwrap_or_default();
        let store_migrator = BackgroundMigrator::new(
            store.clone(),
            migrator_config,
            genesis_block_root,
            log.clone(),
        );

        if let Some(slot) = slot_clock.now() {
            validator_monitor.process_valid_state(
                slot.epoch(TEthSpec::slots_per_epoch()),
                &head_snapshot.beacon_state,
            );
        }

        // If enabled, set up the fork choice signaller.
        let (fork_choice_signal_tx, fork_choice_signal_rx) =
            if self.chain_config.fork_choice_before_proposal_timeout_ms != 0 {
                let tx = ForkChoiceSignalTx::new();
                let rx = tx.get_receiver();
                (Some(tx), Some(rx))
            } else {
                (None, None)
            };

        // Store the `PersistedBeaconChain` in the database atomically with the metadata so that on
        // restart we can correctly detect the presence of an initialized database.
        //
        // This *must* be stored before constructing the `BeaconChain`, so that its `Drop` instance
        // doesn't write a `PersistedBeaconChain` without the rest of the batch.
        self.pending_io_batch.push(BeaconChain::<
            Witness<TSlotClock, TEth1Backend, TEthSpec, THotStore, TColdStore>,
        >::persist_head_in_batch_standalone(
            genesis_block_root, &head_tracker
        ));
        self.pending_io_batch.push(BeaconChain::<
            Witness<TSlotClock, TEth1Backend, TEthSpec, THotStore, TColdStore>,
        >::persist_fork_choice_in_batch_standalone(
            &fork_choice
        ));
        store
            .hot_db
            .do_atomically(self.pending_io_batch)
            .map_err(|e| format!("Error writing chain & metadata to disk: {:?}", e))?;

        let genesis_validators_root = head_snapshot.beacon_state.genesis_validators_root();
        let genesis_time = head_snapshot.beacon_state.genesis_time();
        let head_for_snapshot_cache = head_snapshot.clone();
        let canonical_head = CanonicalHead::new(fork_choice, Arc::new(head_snapshot));
        let shuffling_cache_size = self.chain_config.shuffling_cache_size;

        // Calculate the weak subjectivity point in which to backfill blocks to.
        let genesis_backfill_slot = if self.chain_config.genesis_backfill {
            Slot::new(0)
        } else {
            let backfill_epoch_range = (self.spec.min_validator_withdrawability_delay
                + self.spec.churn_limit_quotient)
                .as_u64()
                / 2;
            match slot_clock.now() {
                Some(current_slot) => {
                    let genesis_backfill_epoch = current_slot
                        .epoch(TEthSpec::slots_per_epoch())
                        .saturating_sub(backfill_epoch_range);
                    genesis_backfill_epoch.start_slot(TEthSpec::slots_per_epoch())
                }
                None => {
                    // The slot clock cannot derive the current slot. We therefore assume we are
                    // at or prior to genesis and backfill should sync all the way to genesis.
                    Slot::new(0)
                }
            }
        };

        let beacon_chain = BeaconChain {
            spec: self.spec.clone(),
            config: self.chain_config,
            store: store.clone(),
            task_executor: self
                .task_executor
                .ok_or("Cannot build without task executor")?,
            store_migrator,
            slot_clock: slot_clock.clone(),
            op_pool: self.op_pool.ok_or("Cannot build without op pool")?,
            // TODO: allow for persisting and loading the pool from disk.
            naive_aggregation_pool: <_>::default(),
            // TODO: allow for persisting and loading the pool from disk.
            naive_sync_aggregation_pool: <_>::default(),
            // TODO: allow for persisting and loading the pool from disk.
            observed_attestations: <_>::default(),
            // TODO: allow for persisting and loading the pool from disk.
            observed_sync_contributions: <_>::default(),
            // TODO: allow for persisting and loading the pool from disk.
            observed_gossip_attesters: <_>::default(),
            // TODO: allow for persisting and loading the pool from disk.
            observed_block_attesters: <_>::default(),
            // TODO: allow for persisting and loading the pool from disk.
            observed_sync_contributors: <_>::default(),
            // TODO: allow for persisting and loading the pool from disk.
            observed_aggregators: <_>::default(),
            // TODO: allow for persisting and loading the pool from disk.
            observed_sync_aggregators: <_>::default(),
            // TODO: allow for persisting and loading the pool from disk.
            observed_block_producers: <_>::default(),
            // TODO: allow for persisting and loading the pool from disk.
            observed_blob_sidecars: <_>::default(),
            // TODO: allow for persisting and loading the pool from disk.
            observed_voluntary_exits: <_>::default(),
            observed_proposer_slashings: <_>::default(),
            observed_attester_slashings: <_>::default(),
            observed_bls_to_execution_changes: <_>::default(),
            latest_seen_finality_update: <_>::default(),
            latest_seen_optimistic_update: <_>::default(),
            eth1_chain: self.eth1_chain,
            execution_layer: self.execution_layer,
            genesis_validators_root,
            genesis_time,
            canonical_head,
            genesis_block_root,
            genesis_state_root,
            fork_choice_signal_tx,
            fork_choice_signal_rx,
            event_handler: self.event_handler,
            head_tracker,
            snapshot_cache: TimeoutRwLock::new(SnapshotCache::new(
                DEFAULT_SNAPSHOT_CACHE_SIZE,
                head_for_snapshot_cache,
            )),
            shuffling_cache: TimeoutRwLock::new(ShufflingCache::new(
                shuffling_cache_size,
                head_shuffling_ids,
                log.clone(),
            )),
            eth1_finalization_cache: TimeoutRwLock::new(Eth1FinalizationCache::new(log.clone())),
            beacon_proposer_cache: <_>::default(),
            block_times_cache: <_>::default(),
            pre_finalization_block_cache: <_>::default(),
            validator_pubkey_cache: TimeoutRwLock::new(validator_pubkey_cache),
            attester_cache: <_>::default(),
            early_attester_cache: <_>::default(),
            shutdown_sender: self
                .shutdown_sender
                .ok_or("Cannot build without a shutdown sender.")?,
            log: log.clone(),
            graffiti: self.graffiti,
            slasher: self.slasher.clone(),
            validator_monitor: RwLock::new(validator_monitor),
<<<<<<< HEAD
            //TODO(sean) should we move kzg solely to the da checker?
            data_availability_checker: DataAvailabilityChecker::new(
                slot_clock,
                kzg.clone(),
                store,
                self.spec,
            )
            .map_err(|e| format!("Error initializing DataAvailabiltyChecker: {:?}", e))?,
            proposal_blob_cache: BlobCache::default(),
            kzg,
=======
            genesis_backfill_slot,
>>>>>>> c547a11b
        };

        let head = beacon_chain.head_snapshot();

        // Prime the attester cache with the head state.
        beacon_chain
            .attester_cache
            .maybe_cache_state(
                &head.beacon_state,
                head.beacon_block_root,
                &beacon_chain.spec,
            )
            .map_err(|e| format!("Failed to prime attester cache: {:?}", e))?;

        // Only perform the check if it was configured.
        if let Some(wss_checkpoint) = beacon_chain.config.weak_subjectivity_checkpoint {
            if let Err(e) = beacon_chain.verify_weak_subjectivity_checkpoint(
                wss_checkpoint,
                head.beacon_block_root,
                &head.beacon_state,
            ) {
                crit!(
                    log,
                    "Weak subjectivity checkpoint verification failed on startup!";
                    "head_block_root" => format!("{}", head.beacon_block_root),
                    "head_slot" => format!("{}", head.beacon_block.slot()),
                    "finalized_epoch" => format!("{}", head.beacon_state.finalized_checkpoint().epoch),
                    "wss_checkpoint_epoch" => format!("{}", wss_checkpoint.epoch),
                    "error" => format!("{:?}", e),
                );
                crit!(log, "You must use the `--purge-db` flag to clear the database and restart sync. You may be on a hostile network.");
                return Err(format!("Weak subjectivity verification failed: {:?}", e));
            }
        }

        info!(
            log,
            "Beacon chain initialized";
            "head_state" => format!("{}", head.beacon_state_root()),
            "head_block" => format!("{}", head.beacon_block_root),
            "head_slot" => format!("{}", head.beacon_block.slot()),
        );

        // Check for states to reconstruct (in the background).
        if beacon_chain.config.reconstruct_historic_states {
            beacon_chain.store_migrator.process_reconstruction();
        }

        // Prune finalized execution payloads in the background.
        if beacon_chain.store.get_config().prune_payloads {
            let store = beacon_chain.store.clone();
            let log = log.clone();
            beacon_chain.task_executor.spawn_blocking(
                move || {
                    if let Err(e) = store.try_prune_execution_payloads(false) {
                        error!(log, "Error pruning payloads in background"; "error" => ?e);
                    }
                },
                "prune_payloads_background",
            );
        }

        // Prune blobs sidecars older than the blob data availability boundary in the background.
        beacon_chain
            .store_migrator
            .process_prune_blobs(beacon_chain.data_availability_boundary());

        Ok(beacon_chain)
    }
}

impl<TSlotClock, TEthSpec, THotStore, TColdStore>
    BeaconChainBuilder<
        Witness<TSlotClock, CachingEth1Backend<TEthSpec>, TEthSpec, THotStore, TColdStore>,
    >
where
    THotStore: ItemStore<TEthSpec> + 'static,
    TColdStore: ItemStore<TEthSpec> + 'static,
    TSlotClock: SlotClock + 'static,
    TEthSpec: EthSpec + 'static,
{
    /// Do not use any eth1 backend. The client will not be able to produce beacon blocks.
    pub fn no_eth1_backend(self) -> Self {
        self.eth1_backend(None)
    }

    /// Sets the `BeaconChain` eth1 back-end to produce predictably junk data when producing blocks.
    pub fn dummy_eth1_backend(mut self) -> Result<Self, String> {
        let log = self
            .log
            .as_ref()
            .ok_or("dummy_eth1_backend requires a log")?;

        let backend =
            CachingEth1Backend::new(Eth1Config::default(), log.clone(), self.spec.clone())?;

        self.eth1_chain = Some(Eth1Chain::new_dummy(backend));

        Ok(self)
    }
}

impl<TEth1Backend, TEthSpec, THotStore, TColdStore>
    BeaconChainBuilder<Witness<TestingSlotClock, TEth1Backend, TEthSpec, THotStore, TColdStore>>
where
    THotStore: ItemStore<TEthSpec> + 'static,
    TColdStore: ItemStore<TEthSpec> + 'static,
    TEth1Backend: Eth1ChainBackend<TEthSpec> + 'static,
    TEthSpec: EthSpec + 'static,
{
    /// Sets the `BeaconChain` slot clock to `TestingSlotClock`.
    ///
    /// Requires the state to be initialized.
    pub fn testing_slot_clock(self, slot_duration: Duration) -> Result<Self, String> {
        let genesis_time = self
            .genesis_time
            .ok_or("testing_slot_clock requires an initialized state")?;

        let slot_clock = TestingSlotClock::new(
            Slot::new(0),
            Duration::from_secs(genesis_time),
            slot_duration,
        );

        Ok(self.slot_clock(slot_clock))
    }
}

fn genesis_block<T: EthSpec>(
    genesis_state: &mut BeaconState<T>,
    spec: &ChainSpec,
) -> Result<SignedBeaconBlock<T>, String> {
    let mut genesis_block = BeaconBlock::empty(spec);
    *genesis_block.state_root_mut() = genesis_state
        .update_tree_hash_cache()
        .map_err(|e| format!("Error hashing genesis state: {:?}", e))?;

    Ok(SignedBeaconBlock::from_block(
        genesis_block,
        // Empty signature, which should NEVER be read. This isn't to-spec, but makes the genesis
        // block consistent with every other block.
        Signature::empty(),
    ))
}

// Helper function to return more useful errors when reading from the database.
fn descriptive_db_error(item: &str, error: &StoreError) -> String {
    let additional_info = if let StoreError::SszDecodeError(_) = error {
        "Ensure the data directory is not initialized for a different network. The \
        --purge-db flag can be used to permanently delete the existing data directory."
    } else {
        "Database corruption may be present. If the issue persists, use \
        --purge-db to permanently delete the existing data directory."
    };
    format!(
        "DB error when reading {}: {:?}. {}",
        item, error, additional_info
    )
}

#[cfg(not(debug_assertions))]
#[cfg(test)]
mod test {
    use super::*;
    use crate::test_utils::EphemeralHarnessType;
    use crate::validator_monitor::DEFAULT_INDIVIDUAL_TRACKING_THRESHOLD;
    use ethereum_hashing::hash;
    use genesis::{
        generate_deterministic_keypairs, interop_genesis_state, DEFAULT_ETH1_BLOCK_HASH,
    };
    use sloggers::{null::NullLoggerBuilder, Build};
    use ssz::Encode;
    use std::time::Duration;
    use store::config::StoreConfig;
    use store::{HotColdDB, MemoryStore};
    use task_executor::test_utils::TestRuntime;
    use types::{EthSpec, MinimalEthSpec, Slot};

    type TestEthSpec = MinimalEthSpec;
    type Builder = BeaconChainBuilder<EphemeralHarnessType<TestEthSpec>>;

    fn get_logger() -> Logger {
        let builder = NullLoggerBuilder;
        builder.build().expect("should build logger")
    }

    #[test]
    fn recent_genesis() {
        let validator_count = 1;
        let genesis_time = 13_371_337;

        let log = get_logger();
        let store: HotColdDB<
            MinimalEthSpec,
            MemoryStore<MinimalEthSpec>,
            MemoryStore<MinimalEthSpec>,
        > = HotColdDB::open_ephemeral(StoreConfig::default(), ChainSpec::minimal(), log.clone())
            .unwrap();
        let spec = MinimalEthSpec::default_spec();

        let genesis_state = interop_genesis_state(
            &generate_deterministic_keypairs(validator_count),
            genesis_time,
            Hash256::from_slice(DEFAULT_ETH1_BLOCK_HASH),
            None,
            &spec,
        )
        .expect("should create interop genesis state");

        let (shutdown_tx, _) = futures::channel::mpsc::channel(1);
        let runtime = TestRuntime::default();

        let chain = Builder::new(MinimalEthSpec)
            .logger(log.clone())
            .store(Arc::new(store))
            .task_executor(runtime.task_executor.clone())
            .genesis_state(genesis_state)
            .expect("should build state using recent genesis")
            .dummy_eth1_backend()
            .expect("should build the dummy eth1 backend")
            .testing_slot_clock(Duration::from_secs(1))
            .expect("should configure testing slot clock")
            .shutdown_sender(shutdown_tx)
            .monitor_validators(
                true,
                vec![],
                DEFAULT_INDIVIDUAL_TRACKING_THRESHOLD,
                log.clone(),
            )
            .build()
            .expect("should build");

        let head = chain.head_snapshot();

        let state = &head.beacon_state;
        let block = &head.beacon_block;

        assert_eq!(state.slot(), Slot::new(0), "should start from genesis");
        assert_eq!(
            state.genesis_time(),
            13_371_337,
            "should have the correct genesis time"
        );
        assert_eq!(
            block.state_root(),
            state.canonical_root(),
            "block should have correct state root"
        );
        assert_eq!(
            chain
                .store
                .get_blinded_block(&Hash256::zero())
                .expect("should read db")
                .expect("should find genesis block"),
            block.clone_as_blinded(),
            "should store genesis block under zero hash alias"
        );
        assert_eq!(
            state.validators().len(),
            validator_count,
            "should have correct validator count"
        );
        assert_eq!(
            chain.genesis_block_root,
            block.canonical_root(),
            "should have correct genesis block root"
        );
    }

    #[test]
    fn interop_state() {
        let validator_count = 16;
        let genesis_time = 42;
        let spec = &TestEthSpec::default_spec();

        let keypairs = generate_deterministic_keypairs(validator_count);

        let state = interop_genesis_state::<TestEthSpec>(
            &keypairs,
            genesis_time,
            Hash256::from_slice(DEFAULT_ETH1_BLOCK_HASH),
            None,
            spec,
        )
        .expect("should build state");

        assert_eq!(
            state.eth1_data().block_hash,
            Hash256::from_slice(&[0x42; 32]),
            "eth1 block hash should be co-ordinated junk"
        );

        assert_eq!(
            state.genesis_time(),
            genesis_time,
            "genesis time should be as specified"
        );

        for b in state.balances() {
            assert_eq!(
                *b, spec.max_effective_balance,
                "validator balances should be max effective balance"
            );
        }

        for v in state.validators() {
            let creds = v.withdrawal_credentials.as_bytes();
            assert_eq!(
                creds[0], spec.bls_withdrawal_prefix_byte,
                "first byte of withdrawal creds should be bls prefix"
            );
            assert_eq!(
                &creds[1..],
                &hash(&v.pubkey.as_ssz_bytes())[1..],
                "rest of withdrawal creds should be pubkey hash"
            )
        }

        assert_eq!(
            state.balances().len(),
            validator_count,
            "validator balances len should be correct"
        );

        assert_eq!(
            state.validators().len(),
            validator_count,
            "validator count should be correct"
        );
    }
}<|MERGE_RESOLUTION|>--- conflicted
+++ resolved
@@ -889,7 +889,7 @@
             graffiti: self.graffiti,
             slasher: self.slasher.clone(),
             validator_monitor: RwLock::new(validator_monitor),
-<<<<<<< HEAD
+            genesis_backfill_slot,
             //TODO(sean) should we move kzg solely to the da checker?
             data_availability_checker: DataAvailabilityChecker::new(
                 slot_clock,
@@ -900,9 +900,6 @@
             .map_err(|e| format!("Error initializing DataAvailabiltyChecker: {:?}", e))?,
             proposal_blob_cache: BlobCache::default(),
             kzg,
-=======
-            genesis_backfill_slot,
->>>>>>> c547a11b
         };
 
         let head = beacon_chain.head_snapshot();
