--- conflicted
+++ resolved
@@ -1,13 +1,8 @@
 use serde_derive::Serialize;
 use std::sync::Arc;
 use types::{
-<<<<<<< HEAD
-    BeaconState, EthSpec, ExecPayload, FullPayload, Hash256, SignedBeaconBlock,
+    AbstractExecPayload, BeaconState, EthSpec, FullPayload, Hash256, SignedBeaconBlock,
     SignedBlindedBeaconBlock,
-=======
-    beacon_state::CloneConfig, AbstractExecPayload, BeaconState, EthSpec, FullPayload, Hash256,
-    SignedBeaconBlock,
->>>>>>> ef7ba10f
 };
 
 /// Represents some block and its associated state. Generally, this will be used for tracking the
@@ -19,7 +14,6 @@
     pub beacon_state: BeaconState<E>,
 }
 
-<<<<<<< HEAD
 /// This snapshot is to be used for verifying a child of `self.beacon_block`.
 #[derive(Debug)]
 pub struct PreProcessingSnapshot<T: EthSpec> {
@@ -33,10 +27,7 @@
     pub beacon_block_root: Hash256,
 }
 
-impl<E: EthSpec, Payload: ExecPayload<E>> BeaconSnapshot<E, Payload> {
-=======
 impl<E: EthSpec, Payload: AbstractExecPayload<E>> BeaconSnapshot<E, Payload> {
->>>>>>> ef7ba10f
     /// Create a new checkpoint.
     pub fn new(
         beacon_block: Arc<SignedBeaconBlock<E, Payload>>,
