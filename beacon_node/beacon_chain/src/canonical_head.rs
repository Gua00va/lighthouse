//! This module provides all functionality for finding the canonical head, updating all necessary
//! components (e.g. caches) and maintaining a cached head block and state.
//!
//! For practically all applications, the "canonical head" can be read using
//! `beacon_chain.canonical_head.cached_head()`.
//!
//! The canonical head can be updated using `beacon_chain.recompute_head()`.
//!
//! ## Deadlock safety
//!
//! This module contains three locks:
//!
//! 1. `RwLock<BeaconForkChoice>`: Contains `proto_array` fork choice.
//! 2. `RwLock<CachedHead>`: Contains a cached block/state from the last run of `proto_array`.
//! 3. `Mutex<()>`: Is used to prevent concurrent execution of `BeaconChain::recompute_head`.
//!
//! This module has to take great efforts to avoid causing a deadlock with these three methods. Any
//! developers working in this module should tread carefully and seek a detailed review.
//!
//! To encourage safe use of this module, it should **only ever return a read or write lock for the
//! fork choice lock (lock 1)**. Whilst public functions might indirectly utilise locks (2) and (3),
//! the fundamental `RwLockWriteGuard` or `RwLockReadGuard` should never be exposed. This prevents
//! external functions from acquiring these locks in conflicting orders and causing a deadlock.
//!
//! ## Design Considerations
//!
//! We separate the `BeaconForkChoice` and `CachedHead` into two `RwLocks` because we want to ensure
//! fast access to the `CachedHead`. If we were to put them both under the same lock, we would need
//! to take an exclusive write-lock on it in order to run `ForkChoice::get_head`. This can take tens
//! of milliseconds and would block all downstream functions that want to know simple things like
//! the head block root. This is unacceptable for fast-responding functions like the networking
//! stack.

use crate::persisted_fork_choice::PersistedForkChoice;
use crate::{
    beacon_chain::{BeaconForkChoice, BeaconStore, FORK_CHOICE_DB_KEY},
    block_times_cache::BlockTimesCache,
    events::ServerSentEventHandler,
    metrics,
    validator_monitor::{get_slot_delay_ms, timestamp_now},
    BeaconChain, BeaconChainError as Error, BeaconChainTypes, BeaconSnapshot,
};
use eth2::types::{EventKind, SseChainReorg, SseFinalizedCheckpoint, SseHead, SseLateHead};
use fork_choice::{
    CountUnrealizedFull, ExecutionStatus, ForkChoiceView, ForkchoiceUpdateParameters, ProtoBlock,
    ResetPayloadStatuses,
};
use itertools::process_results;
use parking_lot::{Mutex, RwLock, RwLockReadGuard, RwLockWriteGuard};
use slog::{crit, debug, error, warn, Logger};
use slot_clock::SlotClock;
use std::sync::Arc;
use std::time::Duration;
use store::{iter::StateRootsIterator, KeyValueStoreOp, StoreItem};
use task_executor::{JoinHandle, ShutdownReason};
use types::*;

/// Simple wrapper around `RwLock` that uses private visibility to prevent any other modules from
/// accessing the contained lock without it being explicitly noted in this module.
pub struct CanonicalHeadRwLock<T>(RwLock<T>);

impl<T> From<RwLock<T>> for CanonicalHeadRwLock<T> {
    fn from(rw_lock: RwLock<T>) -> Self {
        Self(rw_lock)
    }
}

impl<T> CanonicalHeadRwLock<T> {
    fn new(item: T) -> Self {
        Self::from(RwLock::new(item))
    }

    fn read(&self) -> RwLockReadGuard<T> {
        self.0.read()
    }

    fn write(&self) -> RwLockWriteGuard<T> {
        self.0.write()
    }
}

/// Provides a series of cached values from the last time `BeaconChain::recompute_head` was run.
///
/// This struct is designed to be cheap-to-clone, any large fields should be wrapped in an `Arc` (or
/// similar).
#[derive(Clone)]
pub struct CachedHead<E: EthSpec> {
    /// Provides the head block and state from the last time the head was updated.
    pub snapshot: Arc<BeaconSnapshot<E>>,
    /// The justified checkpoint as per `self.fork_choice`.
    ///
    /// This value may be distinct to the `self.snapshot.beacon_state.justified_checkpoint`.
    /// This value should be used over the beacon state value in practically all circumstances.
    justified_checkpoint: Checkpoint,
    /// The finalized checkpoint as per `self.fork_choice`.
    ///
    /// This value may be distinct to the `self.snapshot.beacon_state.finalized_checkpoint`.
    /// This value should be used over the beacon state value in practically all circumstances.
    finalized_checkpoint: Checkpoint,
    /// The `execution_payload.block_hash` of the block at the head of the chain. Set to `None`
    /// before Bellatrix.
    head_hash: Option<ExecutionBlockHash>,
    /// The `execution_payload.block_hash` of the justified block. Set to `None` before Bellatrix.
    justified_hash: Option<ExecutionBlockHash>,
    /// The `execution_payload.block_hash` of the finalized block. Set to `None` before Bellatrix.
    finalized_hash: Option<ExecutionBlockHash>,
}

impl<E: EthSpec> CachedHead<E> {
    /// Returns root of the block at the head of the beacon chain.
    pub fn head_block_root(&self) -> Hash256 {
        self.snapshot.beacon_block_root
    }

    /// Returns root of the `BeaconState` at the head of the beacon chain.
    ///
    /// ## Note
    ///
    /// This `BeaconState` has *not* been advanced to the current slot, it has the same slot as the
    /// head block.
    pub fn head_state_root(&self) -> Hash256 {
        self.snapshot.beacon_state_root()
    }

    /// Returns slot of the block at the head of the beacon chain.
    ///
    /// ## Notes
    ///
    /// This is *not* the current slot as per the system clock. Use `BeaconChain::slot` for the
    /// system clock (aka "wall clock") slot.
    pub fn head_slot(&self) -> Slot {
        self.snapshot.beacon_block.slot()
    }

    /// Returns the `Fork` from the `BeaconState` at the head of the chain.
    pub fn head_fork(&self) -> Fork {
        self.snapshot.beacon_state.fork()
    }

    /// Returns the randao mix for the block at the head of the chain.
    pub fn head_random(&self) -> Result<Hash256, BeaconStateError> {
        let state = &self.snapshot.beacon_state;
        let root = *state.get_randao_mix(state.current_epoch())?;
        Ok(root)
    }

    /// Returns the active validator count for the current epoch of the head state.
    ///
    /// Should only return `None` if the caches have not been built on the head state (this should
    /// never happen).
    pub fn active_validator_count(&self) -> Option<usize> {
        self.snapshot
            .beacon_state
            .get_cached_active_validator_indices(RelativeEpoch::Current)
            .map(|indices| indices.len())
            .ok()
    }

    /// Returns the finalized checkpoint, as determined by fork choice.
    ///
    /// ## Note
    ///
    /// This is *not* the finalized checkpoint of the `head_snapshot.beacon_state`, rather it is the
    /// best finalized checkpoint that has been observed by `self.fork_choice`. It is possible that
    /// the `head_snapshot.beacon_state` finalized value is earlier than the one returned here.
    pub fn finalized_checkpoint(&self) -> Checkpoint {
        self.finalized_checkpoint
    }

    /// Returns the justified checkpoint, as determined by fork choice.
    ///
    /// ## Note
    ///
    /// This is *not* the "current justified checkpoint" of the `head_snapshot.beacon_state`, rather
    /// it is the justified checkpoint in the view of `self.fork_choice`. It is possible that the
    /// `head_snapshot.beacon_state` justified value is different to, but not conflicting with, the
    /// one returned here.
    pub fn justified_checkpoint(&self) -> Checkpoint {
        self.justified_checkpoint
    }

    /// Returns the cached values of `ForkChoice::forkchoice_update_parameters`.
    ///
    /// Useful for supplying to the execution layer.
    pub fn forkchoice_update_parameters(&self) -> ForkchoiceUpdateParameters {
        ForkchoiceUpdateParameters {
            head_root: self.snapshot.beacon_block_root,
            head_hash: self.head_hash,
            justified_hash: self.justified_hash,
            finalized_hash: self.finalized_hash,
        }
    }
}

/// Represents the "canonical head" of the beacon chain.
///
/// The `cached_head` is elected by the `fork_choice` algorithm contained in this struct.
///
/// There is no guarantee that the state of the `fork_choice` struct will always represent the
/// `cached_head` (i.e. we may call `fork_choice` *without* updating the cached values), however
/// there is a guarantee that the `cached_head` represents some past state of `fork_choice` (i.e.
/// `fork_choice` never lags *behind* the `cached_head`).
pub struct CanonicalHead<T: BeaconChainTypes> {
    /// Provides an in-memory representation of the non-finalized block tree and is used to run the
    /// fork choice algorithm and determine the canonical head.
    pub fork_choice: CanonicalHeadRwLock<BeaconForkChoice<T>>,
    /// Provides values cached from a previous execution of `self.fork_choice.get_head`.
    ///
    /// Although `self.fork_choice` might be slightly more advanced that this value, it is safe to
    /// consider that these values represent the "canonical head" of the beacon chain.
    pub cached_head: CanonicalHeadRwLock<CachedHead<T::EthSpec>>,
    /// A lock used to prevent concurrent runs of `BeaconChain::recompute_head`.
    ///
    /// This lock **should not be made public**, it should only be used inside this module.
    recompute_head_lock: Mutex<()>,
}

impl<T: BeaconChainTypes> CanonicalHead<T> {
    /// Instantiate `Self`.
    pub fn new(
        fork_choice: BeaconForkChoice<T>,
        snapshot: Arc<BeaconSnapshot<T::EthSpec>>,
    ) -> Self {
        let fork_choice_view = fork_choice.cached_fork_choice_view();
        let forkchoice_update_params = fork_choice.get_forkchoice_update_parameters();
        let cached_head = CachedHead {
            snapshot,
            justified_checkpoint: fork_choice_view.justified_checkpoint,
            finalized_checkpoint: fork_choice_view.finalized_checkpoint,
            head_hash: forkchoice_update_params.head_hash,
            justified_hash: forkchoice_update_params.justified_hash,
            finalized_hash: forkchoice_update_params.finalized_hash,
        };

        Self {
            fork_choice: CanonicalHeadRwLock::new(fork_choice),
            cached_head: CanonicalHeadRwLock::new(cached_head),
            recompute_head_lock: Mutex::new(()),
        }
    }

    /// Load a persisted version of `BeaconForkChoice` from the `store` and restore `self` to that
    /// state.
    ///
    /// This is useful if some database corruption is expected and we wish to go back to our last
    /// save-point.
    pub(crate) fn restore_from_store(
        &self,
        // We don't actually need this value, however it's always present when we call this function
        // and it needs to be dropped to prevent a dead-lock. Requiring it to be passed here is
        // defensive programming.
        mut fork_choice_write_lock: RwLockWriteGuard<BeaconForkChoice<T>>,
        reset_payload_statuses: ResetPayloadStatuses,
        count_unrealized_full: CountUnrealizedFull,
        store: &BeaconStore<T>,
        spec: &ChainSpec,
        log: &Logger,
    ) -> Result<(), Error> {
        let fork_choice = <BeaconChain<T>>::load_fork_choice(
            store.clone(),
            reset_payload_statuses,
            count_unrealized_full,
            spec,
            log,
        )?
        .ok_or(Error::MissingPersistedForkChoice)?;
        let fork_choice_view = fork_choice.cached_fork_choice_view();
        let beacon_block_root = fork_choice_view.head_block_root;
        let beacon_block = store
            .get_full_block(&beacon_block_root, None)?
            .ok_or(Error::MissingBeaconBlock(beacon_block_root))?;
        let beacon_state_root = beacon_block.state_root();
        let beacon_state = store
            .get_state(&beacon_state_root, Some(beacon_block.slot()))?
            .ok_or(Error::MissingBeaconState(beacon_state_root))?;

        let snapshot = BeaconSnapshot {
            beacon_block_root,
            beacon_block: Arc::new(beacon_block),
            beacon_state,
        };

        let forkchoice_update_params = fork_choice.get_forkchoice_update_parameters();
        let cached_head = CachedHead {
            snapshot: Arc::new(snapshot),
            justified_checkpoint: fork_choice_view.justified_checkpoint,
            finalized_checkpoint: fork_choice_view.finalized_checkpoint,
            head_hash: forkchoice_update_params.head_hash,
            justified_hash: forkchoice_update_params.justified_hash,
            finalized_hash: forkchoice_update_params.finalized_hash,
        };

        *fork_choice_write_lock = fork_choice;
        // Avoid interleaving the fork choice and cached head locks.
        drop(fork_choice_write_lock);
        *self.cached_head.write() = cached_head;

        Ok(())
    }

    /// Returns the execution status of the block at the head of the beacon chain.
    ///
    /// This will only return `Err` in the scenario where `self.fork_choice` has advanced
    /// significantly past the cached `head_snapshot`. In such a scenario it is likely prudent to
    /// run `BeaconChain::recompute_head` to update the cached values.
    pub fn head_execution_status(&self) -> Result<ExecutionStatus, Error> {
        let head_block_root = self.cached_head().head_block_root();
        self.fork_choice_read_lock()
            .get_block_execution_status(&head_block_root)
            .ok_or(Error::HeadMissingFromForkChoice(head_block_root))
    }

    /// Returns a clone of the `CachedHead` and the execution status of the contained head block.
    ///
    /// This will only return `Err` in the scenario where `self.fork_choice` has advanced
    /// significantly past the cached `head_snapshot`. In such a scenario it is likely prudent to
    /// run `BeaconChain::recompute_head` to update the cached values.
    pub fn head_and_execution_status(
        &self,
    ) -> Result<(CachedHead<T::EthSpec>, ExecutionStatus), Error> {
        let head = self.cached_head();
        let head_block_root = head.head_block_root();
        let execution_status = self
            .fork_choice_read_lock()
            .get_block_execution_status(&head_block_root)
            .ok_or(Error::HeadMissingFromForkChoice(head_block_root))?;
        Ok((head, execution_status))
    }

    /// Returns a clone of `self.cached_head`.
    ///
    /// Takes a read-lock on `self.cached_head` for a short time (just long enough to clone it).
    /// The `CachedHead` is designed to be fast-to-clone so this is preferred to passing back a
    /// `RwLockReadGuard`, which may cause deadlock issues (see module-level documentation).
    ///
    /// This function is safe to be public since it does not expose any locks.
    pub fn cached_head(&self) -> CachedHead<T::EthSpec> {
        self.cached_head_read_lock().clone()
    }

    /// Access a read-lock for the cached head.
    ///
    /// This function is **not safe** to be public. See the module-level documentation for more
    /// information about protecting from deadlocks.
    fn cached_head_read_lock(&self) -> RwLockReadGuard<CachedHead<T::EthSpec>> {
        self.cached_head.read()
    }

    /// Access a write-lock for the cached head.
    ///
    /// This function is **not safe** to be public. See the module-level documentation for more
    /// information about protecting from deadlocks.
    fn cached_head_write_lock(&self) -> RwLockWriteGuard<CachedHead<T::EthSpec>> {
        self.cached_head.write()
    }

    /// Access a read-lock for fork choice.
    pub fn fork_choice_read_lock(&self) -> RwLockReadGuard<BeaconForkChoice<T>> {
        self.fork_choice.read()
    }

    /// Access a write-lock for fork choice.
    pub fn fork_choice_write_lock(&self) -> RwLockWriteGuard<BeaconForkChoice<T>> {
        self.fork_choice.write()
    }
}

impl<T: BeaconChainTypes> BeaconChain<T> {
    /// Contains the "best block"; the head of the canonical `BeaconChain`.
    ///
    /// It is important to note that the `snapshot.beacon_state` returned may not match the present slot. It
    /// is the state as it was when the head block was received, which could be some slots prior to
    /// now.
    pub fn head(&self) -> CachedHead<T::EthSpec> {
        self.canonical_head.cached_head()
    }

    /// Apply a function to an `Arc`-clone of the canonical head snapshot.
    ///
    /// This method is a relic from an old implementation where the canonical head was not behind
    /// an `Arc` and the canonical head lock had to be held whenever it was read. This method is
    /// fine to be left here, it just seems a bit weird.
    pub fn with_head<U, E>(
        &self,
        f: impl FnOnce(&BeaconSnapshot<T::EthSpec>) -> Result<U, E>,
    ) -> Result<U, E>
    where
        E: From<Error>,
    {
        let head_snapshot = self.head_snapshot();
        f(&head_snapshot)
    }

    /// Returns the beacon block root at the head of the canonical chain.
    ///
    /// See `Self::head` for more information.
    pub fn head_beacon_block_root(&self) -> Hash256 {
        self.canonical_head
            .cached_head_read_lock()
            .snapshot
            .beacon_block_root
    }

    /// Returns the slot of the highest block in the canonical chain.
    pub fn best_slot(&self) -> Slot {
        self.canonical_head
            .cached_head_read_lock()
            .snapshot
            .beacon_block
            .slot()
    }

    /// Returns a `Arc` of the `BeaconSnapshot` at the head of the canonical chain.
    ///
    /// See `Self::head` for more information.
    pub fn head_snapshot(&self) -> Arc<BeaconSnapshot<T::EthSpec>> {
        self.canonical_head.cached_head_read_lock().snapshot.clone()
    }

    /// Returns the beacon block at the head of the canonical chain.
    ///
    /// See `Self::head` for more information.
    pub fn head_beacon_block(&self) -> Arc<SignedBeaconBlock<T::EthSpec>> {
        self.canonical_head
            .cached_head_read_lock()
            .snapshot
            .beacon_block
            .clone()
    }

    /// Returns a clone of the beacon state at the head of the canonical chain.
    ///
    /// Cloning the head state is expensive and should generally be avoided outside of tests.
    ///
    /// See `Self::head` for more information.
    pub fn head_beacon_state_cloned(&self) -> BeaconState<T::EthSpec> {
        // Don't clone whilst holding the read-lock, take an Arc-clone to reduce lock contention.
        let snapshot: Arc<_> = self.head_snapshot();
        snapshot.beacon_state.clone()
    }

    /// Execute the fork choice algorithm and enthrone the result as the canonical head.
    ///
    /// This method replaces the old `BeaconChain::fork_choice` method.
    pub async fn recompute_head_at_current_slot(self: &Arc<Self>) {
        match self.slot() {
            Ok(current_slot) => self.recompute_head_at_slot(current_slot).await,
            Err(e) => error!(
                self.log,
                "No slot when recomputing head";
                "error" => ?e
            ),
        }
    }

    /// Execute the fork choice algorithm and enthrone the result as the canonical head.
    ///
    /// The `current_slot` is specified rather than relying on the wall-clock slot. Using a
    /// different slot to the wall-clock can be useful for pushing fork choice into the next slot
    /// *just* before the start of the slot. This ensures that block production can use the correct
    /// head value without being delayed.
    ///
    /// This function purposefully does *not* return a `Result`. It's possible for fork choice to
    /// fail to update if there is only one viable head and it has an invalid execution payload. In
    /// such a case it's critical that the `BeaconChain` keeps importing blocks so that the
    /// situation can be rectified. We avoid returning an error here so that calling functions
    /// can't abort block import because an error is returned here.
    pub async fn recompute_head_at_slot(self: &Arc<Self>, current_slot: Slot) {
        metrics::inc_counter(&metrics::FORK_CHOICE_REQUESTS);
        let _timer = metrics::start_timer(&metrics::FORK_CHOICE_TIMES);

        let chain = self.clone();
        match self
            .spawn_blocking_handle(
                move || chain.recompute_head_at_slot_internal(current_slot),
                "recompute_head_internal",
            )
            .await
        {
            // Fork choice returned successfully and did not need to update the EL.
            Ok(Ok(None)) => (),
            // Fork choice returned successfully and needed to update the EL. It has returned a
            // join-handle from when it spawned some async tasks. We should await those tasks.
            Ok(Ok(Some(join_handle))) => match join_handle.await {
                // The async task completed successfully.
                Ok(Some(())) => (),
                // The async task did not complete successfully since the runtime is shutting down.
                Ok(None) => {
                    debug!(
                        self.log,
                        "Did not update EL fork choice";
                        "info" => "shutting down"
                    );
                }
                // The async task did not complete successfully, tokio returned an error.
                Err(e) => {
                    error!(
                        self.log,
                        "Did not update EL fork choice";
                        "error" => ?e
                    );
                }
            },
            // There was an error recomputing the head.
            Ok(Err(e)) => {
                metrics::inc_counter(&metrics::FORK_CHOICE_ERRORS);
                error!(
                    self.log,
                    "Error whist recomputing head";
                    "error" => ?e
                );
            }
            // There was an error spawning the task.
            Err(e) => {
                error!(
                    self.log,
                    "Failed to spawn recompute head task";
                    "error" => ?e
                );
            }
        }
    }

    /// A non-async (blocking) function which recomputes the canonical head and spawns async tasks.
    ///
    /// This function performs long-running, heavy-lifting tasks which should not be performed on
    /// the core `tokio` executor.
    fn recompute_head_at_slot_internal(
        self: &Arc<Self>,
        current_slot: Slot,
    ) -> Result<Option<JoinHandle<Option<()>>>, Error> {
        let recompute_head_lock = self.canonical_head.recompute_head_lock.lock();

        // Take a clone of the current ("old") head.
        let old_cached_head = self.canonical_head.cached_head();

        // Determine the current ("old") fork choice parameters.
        //
        // It is important to read the `fork_choice_view` from the cached head rather than from fork
        // choice, since the fork choice value might have changed between calls to this function. We
        // are interested in the changes since we last cached the head values, not since fork choice
        // was last run.
        let old_view = ForkChoiceView {
            head_block_root: old_cached_head.head_block_root(),
            justified_checkpoint: old_cached_head.justified_checkpoint(),
            finalized_checkpoint: old_cached_head.finalized_checkpoint(),
        };

        let mut fork_choice_write_lock = self.canonical_head.fork_choice_write_lock();

        // Recompute the current head via the fork choice algorithm.
        fork_choice_write_lock.get_head(current_slot, &self.spec)?;

        // Downgrade the fork choice write-lock to a read lock, without allowing access to any
        // other writers.
        let fork_choice_read_lock = RwLockWriteGuard::downgrade(fork_choice_write_lock);

        // Read the current head value from the fork choice algorithm.
        let new_view = fork_choice_read_lock.cached_fork_choice_view();

        // Check to ensure that the finalized block hasn't been marked as invalid. If it has,
        // shut down Lighthouse.
        let finalized_proto_block = fork_choice_read_lock.get_finalized_block()?;
        check_finalized_payload_validity(self, &finalized_proto_block)?;

        // Sanity check the finalized checkpoint.
        //
        // The new finalized checkpoint must be either equal to or better than the previous
        // finalized checkpoint.
        check_against_finality_reversion(&old_view, &new_view)?;

        let new_head_proto_block = fork_choice_read_lock
            .get_block(&new_view.head_block_root)
            .ok_or(Error::HeadBlockMissingFromForkChoice(
                new_view.head_block_root,
            ))?;

        // Do not allow an invalid block to become the head.
        //
        // This check avoids the following infinite loop:
        //
        // 1. A new block is set as the head.
        // 2. The EL is updated with the new head, and returns INVALID.
        // 3. We call `process_invalid_execution_payload` and it calls this function.
        // 4. This function elects an invalid block as the head.
        // 5. GOTO 2
        //
        // In theory, fork choice should never select an invalid head (i.e., step #3 is impossible).
        // However, this check is cheap.
        if new_head_proto_block.execution_status.is_invalid() {
            return Err(Error::HeadHasInvalidPayload {
                block_root: new_head_proto_block.root,
                execution_status: new_head_proto_block.execution_status,
            });
        }

        // Exit early if the head or justified/finalized checkpoints have not changed, there's
        // nothing to do.
        if new_view == old_view {
            debug!(
                self.log,
                "No change in canonical head";
                "head" => ?new_view.head_block_root
            );
            return Ok(None);
        }

        // Get the parameters to update the execution layer since either the head or some finality
        // parameters have changed.
        let new_forkchoice_update_parameters =
            fork_choice_read_lock.get_forkchoice_update_parameters();

        perform_debug_logging::<T>(&old_view, &new_view, &fork_choice_read_lock, &self.log);

        // Drop the read lock, it's no longer required and holding it any longer than necessary
        // will just cause lock contention.
        drop(fork_choice_read_lock);

        // If the head has changed, update `self.canonical_head`.
        let new_cached_head = if new_view.head_block_root != old_view.head_block_root {
            metrics::inc_counter(&metrics::FORK_CHOICE_CHANGED_HEAD);

<<<<<<< HEAD
            let mut new_snapshot = {
                let beacon_block = self
                    .store
                    .get_full_block(&new_view.head_block_root)?
                    .ok_or(Error::MissingBeaconBlock(new_view.head_block_root))?;

                // FIXME(sproul): use advanced state?
                let beacon_state_root = beacon_block.state_root();
                let beacon_state: BeaconState<T::EthSpec> = self
                    .get_state(&beacon_state_root, Some(beacon_block.slot()))?
                    .ok_or(Error::MissingBeaconState(beacon_state_root))?;

                BeaconSnapshot {
                    beacon_block: Arc::new(beacon_block),
                    beacon_block_root: new_view.head_block_root,
                    beacon_state,
                }
            };

            // Regardless of where we got the state from, attempt to build all the
            // caches except the tree hash cache.
            new_snapshot.beacon_state.build_all_caches(&self.spec)?;
=======
            // Try and obtain the snapshot for `beacon_block_root` from the snapshot cache, falling
            // back to a database read if that fails.
            let new_snapshot = self
                .snapshot_cache
                .try_read_for(BLOCK_PROCESSING_CACHE_LOCK_TIMEOUT)
                .and_then(|snapshot_cache| {
                    snapshot_cache.get_cloned(
                        new_view.head_block_root,
                        CloneConfig::committee_caches_only(),
                    )
                })
                .map::<Result<_, Error>, _>(Ok)
                .unwrap_or_else(|| {
                    let beacon_block = self
                        .store
                        .get_full_block(&new_view.head_block_root, None)?
                        .ok_or(Error::MissingBeaconBlock(new_view.head_block_root))?;

                    let beacon_state_root = beacon_block.state_root();
                    let beacon_state: BeaconState<T::EthSpec> = self
                        .get_state(&beacon_state_root, Some(beacon_block.slot()))?
                        .ok_or(Error::MissingBeaconState(beacon_state_root))?;

                    Ok(BeaconSnapshot {
                        beacon_block: Arc::new(beacon_block),
                        beacon_block_root: new_view.head_block_root,
                        beacon_state,
                    })
                })
                .and_then(|mut snapshot| {
                    // Regardless of where we got the state from, attempt to build the committee
                    // caches.
                    snapshot
                        .beacon_state
                        .build_all_committee_caches(&self.spec)
                        .map_err(Into::into)
                        .map(|()| snapshot)
                })?;
>>>>>>> 854be82b

            let new_cached_head = CachedHead {
                snapshot: Arc::new(new_snapshot),
                justified_checkpoint: new_view.justified_checkpoint,
                finalized_checkpoint: new_view.finalized_checkpoint,
                head_hash: new_forkchoice_update_parameters.head_hash,
                justified_hash: new_forkchoice_update_parameters.justified_hash,
                finalized_hash: new_forkchoice_update_parameters.finalized_hash,
            };

            let new_head = {
                // Now the new snapshot has been obtained, take a write-lock on the cached head so
                // we can update it quickly.
                let mut cached_head_write_lock = self.canonical_head.cached_head_write_lock();
                // Enshrine the new head as the canonical cached head.
                *cached_head_write_lock = new_cached_head;
                // Take a clone of the cached head for later use. It is cloned whilst
                // holding the write-lock to ensure we get exactly the head we just enshrined.
                cached_head_write_lock.clone()
            };

            // Clear the early attester cache in case it conflicts with `self.canonical_head`.
            self.early_attester_cache.clear();

            new_head
        } else {
            let new_cached_head = CachedHead {
                // The head hasn't changed, take a relatively cheap `Arc`-clone of the existing
                // head.
                snapshot: old_cached_head.snapshot.clone(),
                justified_checkpoint: new_view.justified_checkpoint,
                finalized_checkpoint: new_view.finalized_checkpoint,
                head_hash: new_forkchoice_update_parameters.head_hash,
                justified_hash: new_forkchoice_update_parameters.justified_hash,
                finalized_hash: new_forkchoice_update_parameters.finalized_hash,
            };

            let mut cached_head_write_lock = self.canonical_head.cached_head_write_lock();

            // Enshrine the new head as the canonical cached head. Whilst the head block hasn't
            // changed, the FFG checkpoints must have changed.
            *cached_head_write_lock = new_cached_head;

            // Take a clone of the cached head for later use. It is cloned whilst
            // holding the write-lock to ensure we get exactly the head we just enshrined.
            cached_head_write_lock.clone()
        };

        // Alias for readability.
        let new_snapshot = &new_cached_head.snapshot;
        let old_snapshot = &old_cached_head.snapshot;

        // If the head changed, perform some updates.
        if new_snapshot.beacon_block_root != old_snapshot.beacon_block_root {
            if let Err(e) =
                self.after_new_head(&old_cached_head, &new_cached_head, new_head_proto_block)
            {
                crit!(
                    self.log,
                    "Error updating canonical head";
                    "error" => ?e
                );
            }
        }

        // Drop the old cache head nice and early to try and free the memory as soon as possible.
        drop(old_cached_head);

        // If the finalized checkpoint changed, perform some updates.
        //
        // The `after_finalization` function will take a write-lock on `fork_choice`, therefore it
        // is a dead-lock risk to hold any other lock on fork choice at this point.
        if new_view.finalized_checkpoint != old_view.finalized_checkpoint {
            if let Err(e) =
                self.after_finalization(&new_cached_head, new_view, finalized_proto_block)
            {
                crit!(
                    self.log,
                    "Error updating finalization";
                    "error" => ?e
                );
            }
        }

        // The execution layer updates might attempt to take a write-lock on fork choice, so it's
        // important to ensure the fork-choice lock isn't being held.
        let el_update_handle =
            spawn_execution_layer_updates(self.clone(), new_forkchoice_update_parameters)?;

        // We have completed recomputing the head and it's now valid for another process to do the
        // same.
        drop(recompute_head_lock);

        Ok(Some(el_update_handle))
    }

    /// Perform updates to caches and other components after the canonical head has been changed.
    fn after_new_head(
        self: &Arc<Self>,
        old_cached_head: &CachedHead<T::EthSpec>,
        new_cached_head: &CachedHead<T::EthSpec>,
        new_head_proto_block: ProtoBlock,
    ) -> Result<(), Error> {
        let old_snapshot = &old_cached_head.snapshot;
        let new_snapshot = &new_cached_head.snapshot;
        let new_head_is_optimistic = new_head_proto_block
            .execution_status
            .is_optimistic_or_invalid();

        // Detect and potentially report any re-orgs.
        let reorg_distance = detect_reorg(
            &old_snapshot.beacon_state,
            old_snapshot.beacon_block_root,
            &new_snapshot.beacon_state,
            new_snapshot.beacon_block_root,
            &self.spec,
            &self.log,
        );

        // Determine if the new head is in a later epoch to the previous head.
        let is_epoch_transition = old_snapshot
            .beacon_block
            .slot()
            .epoch(T::EthSpec::slots_per_epoch())
            < new_snapshot
                .beacon_state
                .slot()
                .epoch(T::EthSpec::slots_per_epoch());

        // These fields are used for server-sent events.
        let state_root = new_snapshot.beacon_state_root();
        let head_slot = new_snapshot.beacon_state.slot();
        let dependent_root = new_snapshot
            .beacon_state
            .proposer_shuffling_decision_root(self.genesis_block_root);
        let prev_dependent_root = new_snapshot
            .beacon_state
            .attester_shuffling_decision_root(self.genesis_block_root, RelativeEpoch::Current);

        observe_head_block_delays(
            &mut self.block_times_cache.write(),
            &new_head_proto_block,
            new_snapshot.beacon_block.message().proposer_index(),
            new_snapshot
                .beacon_block
                .message()
                .body()
                .graffiti()
                .as_utf8_lossy(),
            &self.slot_clock,
            self.event_handler.as_ref(),
            &self.log,
        );

        if is_epoch_transition || reorg_distance.is_some() {
            self.persist_head_and_fork_choice()?;
            self.op_pool.prune_attestations(self.epoch()?);
        }

        // Register server-sent-events for a new head.
        if let Some(event_handler) = self
            .event_handler
            .as_ref()
            .filter(|handler| handler.has_head_subscribers())
        {
            match (dependent_root, prev_dependent_root) {
                (Ok(current_duty_dependent_root), Ok(previous_duty_dependent_root)) => {
                    event_handler.register(EventKind::Head(SseHead {
                        slot: head_slot,
                        block: new_snapshot.beacon_block_root,
                        state: state_root,
                        current_duty_dependent_root,
                        previous_duty_dependent_root,
                        epoch_transition: is_epoch_transition,
                        execution_optimistic: new_head_is_optimistic,
                    }));
                }
                (Err(e), _) | (_, Err(e)) => {
                    warn!(
                        self.log,
                        "Unable to find dependent roots, cannot register head event";
                        "error" => ?e
                    );
                }
            }
        }

        // Register a server-sent-event for a reorg (if necessary).
        if let Some(depth) = reorg_distance {
            if let Some(event_handler) = self
                .event_handler
                .as_ref()
                .filter(|handler| handler.has_reorg_subscribers())
            {
                event_handler.register(EventKind::ChainReorg(SseChainReorg {
                    slot: head_slot,
                    depth: depth.as_u64(),
                    old_head_block: old_snapshot.beacon_block_root,
                    old_head_state: old_snapshot.beacon_state_root(),
                    new_head_block: new_snapshot.beacon_block_root,
                    new_head_state: new_snapshot.beacon_state_root(),
                    epoch: head_slot.epoch(T::EthSpec::slots_per_epoch()),
                    execution_optimistic: new_head_is_optimistic,
                }));
            }
        }

        Ok(())
    }

    /// Perform updates to caches and other components after the finalized checkpoint has been
    /// changed.
    ///
    /// This function will take a write-lock on `canonical_head.fork_choice`, therefore it would be
    /// unwise to hold any lock on fork choice while calling this function.
    fn after_finalization(
        self: &Arc<Self>,
        new_cached_head: &CachedHead<T::EthSpec>,
        new_view: ForkChoiceView,
        finalized_proto_block: ProtoBlock,
    ) -> Result<(), Error> {
        let new_snapshot = &new_cached_head.snapshot;
        let finalized_block_is_optimistic = finalized_proto_block
            .execution_status
            .is_optimistic_or_invalid();

        self.op_pool
            .prune_all(&new_snapshot.beacon_state, self.epoch()?);

        self.observed_block_producers.write().prune(
            new_view
                .finalized_checkpoint
                .epoch
                .start_slot(T::EthSpec::slots_per_epoch()),
        );

        self.attester_cache
            .prune_below(new_view.finalized_checkpoint.epoch);

        if let Some(event_handler) = self.event_handler.as_ref() {
            if event_handler.has_finalized_subscribers() {
                event_handler.register(EventKind::FinalizedCheckpoint(SseFinalizedCheckpoint {
                    epoch: new_view.finalized_checkpoint.epoch,
                    block: new_view.finalized_checkpoint.root,
                    // Provide the state root of the latest finalized block, rather than the
                    // specific state root at the first slot of the finalized epoch (which
                    // might be a skip slot).
                    state: finalized_proto_block.state_root,
                    execution_optimistic: finalized_block_is_optimistic,
                }));
            }
        }

        // The store migration task requires the *state at the slot of the finalized epoch*,
        // rather than the state of the latest finalized block. These two values will only
        // differ when the first slot of the finalized epoch is a skip slot.
        //
        // Use the `StateRootsIterator` directly rather than `BeaconChain::state_root_at_slot`
        // to ensure we use the same state that we just set as the head.
        let new_finalized_slot = new_view
            .finalized_checkpoint
            .epoch
            .start_slot(T::EthSpec::slots_per_epoch());
        let new_finalized_state_root = process_results(
            StateRootsIterator::new(&self.store, &new_snapshot.beacon_state),
            |mut iter| {
                iter.find_map(|(state_root, slot)| {
                    if slot == new_finalized_slot {
                        Some(state_root)
                    } else {
                        None
                    }
                })
            },
        )?
        .ok_or(Error::MissingFinalizedStateRoot(new_finalized_slot))?;

        self.store_migrator.process_finalization(
            new_finalized_state_root.into(),
            new_view.finalized_checkpoint,
            self.head_tracker.clone(),
        )?;

        // Take a write-lock on the canonical head and signal for it to prune.
        self.canonical_head.fork_choice_write_lock().prune()?;

        Ok(())
    }

    /// Return a database operation for writing fork choice to disk.
    pub fn persist_fork_choice_in_batch(&self) -> Result<KeyValueStoreOp, store::Error> {
        Self::persist_fork_choice_in_batch_standalone(&self.canonical_head.fork_choice_read_lock())
    }

    /// Return a database operation for writing fork choice to disk.
    pub fn persist_fork_choice_in_batch_standalone(
        fork_choice: &BeaconForkChoice<T>,
    ) -> Result<KeyValueStoreOp, store::Error> {
        let persisted_fork_choice = PersistedForkChoice {
            fork_choice: fork_choice.to_persisted(),
            fork_choice_store: fork_choice.fc_store().to_persisted(),
        };
        persisted_fork_choice.as_kv_store_op(FORK_CHOICE_DB_KEY)
    }
}

/// Check to see if the `finalized_proto_block` has an invalid execution payload. If so, shut down
/// Lighthouse.
///
/// ## Notes
///
/// This function is called whilst holding a write-lock on the `canonical_head`. To ensure dead-lock
/// safety, **do not take any other locks inside this function**.
fn check_finalized_payload_validity<T: BeaconChainTypes>(
    chain: &BeaconChain<T>,
    finalized_proto_block: &ProtoBlock,
) -> Result<(), Error> {
    if let ExecutionStatus::Invalid(block_hash) = finalized_proto_block.execution_status {
        crit!(
            chain.log,
            "Finalized block has an invalid payload";
            "msg" => "You must use the `--purge-db` flag to clear the database and restart sync. \
            You may be on a hostile network.",
            "block_hash" => ?block_hash
        );
        let mut shutdown_sender = chain.shutdown_sender();
        shutdown_sender
            .try_send(ShutdownReason::Failure(
                "Finalized block has an invalid execution payload.",
            ))
            .map_err(Error::InvalidFinalizedPayloadShutdownError)?;

        // Exit now, the node is in an invalid state.
        return Err(Error::InvalidFinalizedPayload {
            finalized_root: finalized_proto_block.root,
            execution_block_hash: block_hash,
        });
    }

    Ok(())
}

/// Check to ensure that the transition from `old_view` to `new_view` will not revert finality.
fn check_against_finality_reversion(
    old_view: &ForkChoiceView,
    new_view: &ForkChoiceView,
) -> Result<(), Error> {
    let finalization_equal = new_view.finalized_checkpoint == old_view.finalized_checkpoint;
    let finalization_advanced =
        new_view.finalized_checkpoint.epoch > old_view.finalized_checkpoint.epoch;

    if finalization_equal || finalization_advanced {
        Ok(())
    } else {
        Err(Error::RevertedFinalizedEpoch {
            old: old_view.finalized_checkpoint,
            new: new_view.finalized_checkpoint,
        })
    }
}

fn perform_debug_logging<T: BeaconChainTypes>(
    old_view: &ForkChoiceView,
    new_view: &ForkChoiceView,
    fork_choice: &BeaconForkChoice<T>,
    log: &Logger,
) {
    if new_view.head_block_root != old_view.head_block_root {
        debug!(
            log,
            "Fork choice updated head";
            "new_head_weight" => ?fork_choice
                .get_block_weight(&new_view.head_block_root),
            "new_head" => ?new_view.head_block_root,
            "old_head_weight" => ?fork_choice
                .get_block_weight(&old_view.head_block_root),
            "old_head" => ?old_view.head_block_root,
        )
    }
    if new_view.justified_checkpoint != old_view.justified_checkpoint {
        debug!(
            log,
            "Fork choice justified";
            "new_root" => ?new_view.justified_checkpoint.root,
            "new_epoch" => new_view.justified_checkpoint.epoch,
            "old_root" => ?old_view.justified_checkpoint.root,
            "old_epoch" => old_view.justified_checkpoint.epoch,
        )
    }
    if new_view.finalized_checkpoint != old_view.finalized_checkpoint {
        debug!(
            log,
            "Fork choice finalized";
            "new_root" => ?new_view.finalized_checkpoint.root,
            "new_epoch" => new_view.finalized_checkpoint.epoch,
            "old_root" => ?old_view.finalized_checkpoint.root,
            "old_epoch" => old_view.finalized_checkpoint.epoch,
        )
    }
}

fn spawn_execution_layer_updates<T: BeaconChainTypes>(
    chain: Arc<BeaconChain<T>>,
    forkchoice_update_params: ForkchoiceUpdateParameters,
) -> Result<JoinHandle<Option<()>>, Error> {
    let current_slot = chain
        .slot_clock
        .now_or_genesis()
        .ok_or(Error::UnableToReadSlot)?;

    chain
        .task_executor
        .clone()
        .spawn_handle(
            async move {
                // Avoids raising an error before Bellatrix.
                //
                // See `Self::prepare_beacon_proposer` for more detail.
                if chain.slot_is_prior_to_bellatrix(current_slot + 1) {
                    return;
                }

                if let Err(e) = chain
                    .update_execution_engine_forkchoice(current_slot, forkchoice_update_params)
                    .await
                {
                    crit!(
                        chain.log,
                        "Failed to update execution head";
                        "error" => ?e
                    );
                }

                // Update the mechanism for preparing for block production on the execution layer.
                //
                // Performing this call immediately after `update_execution_engine_forkchoice_blocking`
                // might result in two calls to fork choice updated, one *without* payload attributes and
                // then a second *with* payload attributes.
                //
                // This seems OK. It's not a significant waste of EL<>CL bandwidth or resources, as far as I
                // know.
                if let Err(e) = chain.prepare_beacon_proposer(current_slot).await {
                    crit!(
                        chain.log,
                        "Failed to prepare proposers after fork choice";
                        "error" => ?e
                    );
                }
            },
            "update_el_forkchoice",
        )
        .ok_or(Error::RuntimeShutdown)
}

/// Attempt to detect if the new head is not on the same chain as the previous block
/// (i.e., a re-org).
///
/// Note: this will declare a re-org if we skip `SLOTS_PER_HISTORICAL_ROOT` blocks
/// between calls to fork choice without swapping between chains. This seems like an
/// extreme-enough scenario that a warning is fine.
fn detect_reorg<E: EthSpec>(
    old_state: &BeaconState<E>,
    old_block_root: Hash256,
    new_state: &BeaconState<E>,
    new_block_root: Hash256,
    spec: &ChainSpec,
    log: &Logger,
) -> Option<Slot> {
    let is_reorg = new_state
        .get_block_root(old_state.slot())
        .map_or(true, |root| *root != old_block_root);

    if is_reorg {
        let reorg_distance =
            match find_reorg_slot(old_state, old_block_root, new_state, new_block_root, spec) {
                Ok(slot) => old_state.slot().saturating_sub(slot),
                Err(e) => {
                    warn!(
                        log,
                        "Could not find re-org depth";
                        "error" => format!("{:?}", e),
                    );
                    return None;
                }
            };

        metrics::inc_counter(&metrics::FORK_CHOICE_REORG_COUNT);
        metrics::inc_counter(&metrics::FORK_CHOICE_REORG_COUNT_INTEROP);
        metrics::set_gauge(
            &metrics::FORK_CHOICE_REORG_DISTANCE,
            reorg_distance.as_u64() as i64,
        );
        warn!(
            log,
            "Beacon chain re-org";
            "previous_head" => ?old_block_root,
            "previous_slot" => old_state.slot(),
            "new_head" => ?new_block_root,
            "new_slot" => new_state.slot(),
            "reorg_distance" => reorg_distance,
        );

        Some(reorg_distance)
    } else {
        None
    }
}

/// Iterate through the current chain to find the slot intersecting with the given beacon state.
/// The maximum depth this will search is `SLOTS_PER_HISTORICAL_ROOT`, and if that depth is reached
/// and no intersection is found, the finalized slot will be returned.
pub fn find_reorg_slot<E: EthSpec>(
    old_state: &BeaconState<E>,
    old_block_root: Hash256,
    new_state: &BeaconState<E>,
    new_block_root: Hash256,
    spec: &ChainSpec,
) -> Result<Slot, Error> {
    // The earliest slot for which the two chains may have a common history.
    let lowest_slot = std::cmp::min(new_state.slot(), old_state.slot());

    // Create an iterator across `$state`, assuming that the block at `$state.slot` has the
    // block root of `$block_root`.
    //
    // The iterator will be skipped until the next value returns `lowest_slot`.
    //
    // This is a macro instead of a function or closure due to the complex types invloved
    // in all the iterator wrapping.
    macro_rules! aligned_roots_iter {
        ($state: ident, $block_root: ident) => {
            std::iter::once(Ok(($state.slot(), $block_root)))
                .chain($state.rev_iter_block_roots(spec))
                .skip_while(|result| {
                    result
                        .as_ref()
                        .map_or(false, |(slot, _)| *slot > lowest_slot)
                })
        };
    }

    // Create iterators across old/new roots where iterators both start at the same slot.
    let mut new_roots = aligned_roots_iter!(new_state, new_block_root);
    let mut old_roots = aligned_roots_iter!(old_state, old_block_root);

    // Whilst *both* of the iterators are still returning values, try and find a common
    // ancestor between them.
    while let (Some(old), Some(new)) = (old_roots.next(), new_roots.next()) {
        let (old_slot, old_root) = old?;
        let (new_slot, new_root) = new?;

        // Sanity check to detect programming errors.
        if old_slot != new_slot {
            return Err(Error::InvalidReorgSlotIter { new_slot, old_slot });
        }

        if old_root == new_root {
            // A common ancestor has been found.
            return Ok(old_slot);
        }
    }

    // If no common ancestor is found, declare that the re-org happened at the previous
    // finalized slot.
    //
    // Sometimes this will result in the return slot being *lower* than the actual reorg
    // slot. However, assuming we don't re-org through a finalized slot, it will never be
    // *higher*.
    //
    // We provide this potentially-inaccurate-but-safe information to avoid onerous
    // database reads during times of deep reorgs.
    Ok(old_state
        .finalized_checkpoint()
        .epoch
        .start_slot(E::slots_per_epoch()))
}

fn observe_head_block_delays<E: EthSpec, S: SlotClock>(
    block_times_cache: &mut BlockTimesCache,
    head_block: &ProtoBlock,
    head_block_proposer_index: u64,
    head_block_graffiti: String,
    slot_clock: &S,
    event_handler: Option<&ServerSentEventHandler<E>>,
    log: &Logger,
) {
    let block_time_set_as_head = timestamp_now();
    let head_block_root = head_block.root;
    let head_block_slot = head_block.slot;
    let head_block_is_optimistic = head_block.execution_status.is_optimistic_or_invalid();

    // Calculate the total delay between the start of the slot and when it was set as head.
    let block_delay_total = get_slot_delay_ms(block_time_set_as_head, head_block_slot, slot_clock);

    // Do not write to the cache for blocks older than 2 epochs, this helps reduce writes to
    // the cache during sync.
    if block_delay_total < slot_clock.slot_duration() * 64 {
        block_times_cache.set_time_set_as_head(
            head_block_root,
            head_block_slot,
            block_time_set_as_head,
        );
    }

    // If a block comes in from over 4 slots ago, it is most likely a block from sync.
    let block_from_sync = block_delay_total > slot_clock.slot_duration() * 4;

    // Determine whether the block has been set as head too late for proper attestation
    // production.
    let late_head = block_delay_total >= slot_clock.unagg_attestation_production_delay();

    // Do not store metrics if the block was > 4 slots old, this helps prevent noise during
    // sync.
    if !block_from_sync {
        // Observe the total block delay. This is the delay between the time the slot started
        // and when the block was set as head.
        metrics::observe_duration(
            &metrics::BEACON_BLOCK_HEAD_SLOT_START_DELAY_TIME,
            block_delay_total,
        );

        // Observe the delay between when we imported the block and when we set the block as
        // head.
        let block_delays = block_times_cache.get_block_delays(
            head_block_root,
            slot_clock
                .start_of(head_block_slot)
                .unwrap_or_else(|| Duration::from_secs(0)),
        );

        metrics::observe_duration(
            &metrics::BEACON_BLOCK_OBSERVED_SLOT_START_DELAY_TIME,
            block_delays
                .observed
                .unwrap_or_else(|| Duration::from_secs(0)),
        );

        metrics::observe_duration(
            &metrics::BEACON_BLOCK_HEAD_IMPORTED_DELAY_TIME,
            block_delays
                .set_as_head
                .unwrap_or_else(|| Duration::from_secs(0)),
        );

        // If the block was enshrined as head too late for attestations to be created for it,
        // log a debug warning and increment a metric.
        if late_head {
            // FIXME(sproul): restore this metric, idk where it went
            // metrics::inc_counter(&metrics::BEACON_BLOCK_HEAD_SLOT_START_DELAY_EXCEEDED_TOTAL);
            debug!(
                log,
                "Delayed head block";
                "block_root" => ?head_block_root,
                "proposer_index" => head_block_proposer_index,
                "slot" => head_block_slot,
                "block_delay" => ?block_delay_total,
                "observed_delay" => ?block_delays.observed,
                "imported_delay" => ?block_delays.imported,
                "set_as_head_delay" => ?block_delays.set_as_head,
            );
        }
    }

    if let Some(event_handler) = event_handler {
        if !block_from_sync && late_head && event_handler.has_late_head_subscribers() {
            let peer_info = block_times_cache.get_peer_info(head_block_root);
            let block_delays = block_times_cache.get_block_delays(
                head_block_root,
                slot_clock
                    .start_of(head_block_slot)
                    .unwrap_or_else(|| Duration::from_secs(0)),
            );
            event_handler.register(EventKind::LateHead(SseLateHead {
                slot: head_block_slot,
                block: head_block_root,
                peer_id: peer_info.id,
                peer_client: peer_info.client,
                proposer_index: head_block_proposer_index,
                proposer_graffiti: head_block_graffiti,
                block_delay: block_delay_total,
                observed_delay: block_delays.observed,
                imported_delay: block_delays.imported,
                attestable_delay: block_delays.attestable,
                set_as_head_delay: block_delays.set_as_head,
                execution_optimistic: head_block_is_optimistic,
            }));
        }
    }
}<|MERGE_RESOLUTION|>--- conflicted
+++ resolved
@@ -620,11 +620,10 @@
         let new_cached_head = if new_view.head_block_root != old_view.head_block_root {
             metrics::inc_counter(&metrics::FORK_CHOICE_CHANGED_HEAD);
 
-<<<<<<< HEAD
             let mut new_snapshot = {
                 let beacon_block = self
                     .store
-                    .get_full_block(&new_view.head_block_root)?
+                    .get_full_block(&new_view.head_block_root, None)?
                     .ok_or(Error::MissingBeaconBlock(new_view.head_block_root))?;
 
                 // FIXME(sproul): use advanced state?
@@ -643,46 +642,6 @@
             // Regardless of where we got the state from, attempt to build all the
             // caches except the tree hash cache.
             new_snapshot.beacon_state.build_all_caches(&self.spec)?;
-=======
-            // Try and obtain the snapshot for `beacon_block_root` from the snapshot cache, falling
-            // back to a database read if that fails.
-            let new_snapshot = self
-                .snapshot_cache
-                .try_read_for(BLOCK_PROCESSING_CACHE_LOCK_TIMEOUT)
-                .and_then(|snapshot_cache| {
-                    snapshot_cache.get_cloned(
-                        new_view.head_block_root,
-                        CloneConfig::committee_caches_only(),
-                    )
-                })
-                .map::<Result<_, Error>, _>(Ok)
-                .unwrap_or_else(|| {
-                    let beacon_block = self
-                        .store
-                        .get_full_block(&new_view.head_block_root, None)?
-                        .ok_or(Error::MissingBeaconBlock(new_view.head_block_root))?;
-
-                    let beacon_state_root = beacon_block.state_root();
-                    let beacon_state: BeaconState<T::EthSpec> = self
-                        .get_state(&beacon_state_root, Some(beacon_block.slot()))?
-                        .ok_or(Error::MissingBeaconState(beacon_state_root))?;
-
-                    Ok(BeaconSnapshot {
-                        beacon_block: Arc::new(beacon_block),
-                        beacon_block_root: new_view.head_block_root,
-                        beacon_state,
-                    })
-                })
-                .and_then(|mut snapshot| {
-                    // Regardless of where we got the state from, attempt to build the committee
-                    // caches.
-                    snapshot
-                        .beacon_state
-                        .build_all_committee_caches(&self.spec)
-                        .map_err(Into::into)
-                        .map(|()| snapshot)
-                })?;
->>>>>>> 854be82b
 
             let new_cached_head = CachedHead {
                 snapshot: Arc::new(new_snapshot),
