#![cfg(test)]

use std::collections::HashMap;

use beacon_chain::test_utils::{
    generate_deterministic_keypairs, BeaconChainHarness, EphemeralHarnessType,
};
use beacon_chain::{
    test_utils::{AttestationStrategy, BlockStrategy, RelativeSyncCommittee},
    types::{Epoch, EthSpec, Keypair, MinimalEthSpec},
};
use eth2::lighthouse::attestation_rewards::TotalAttestationRewards;
use eth2::lighthouse::StandardAttestationRewards;
use eth2::types::ValidatorId;
use lazy_static::lazy_static;
use types::beacon_state::Error as BeaconStateError;
use types::{BeaconState, ChainSpec, ForkName, Slot};

pub const VALIDATOR_COUNT: usize = 64;

type E = MinimalEthSpec;

lazy_static! {
    static ref KEYPAIRS: Vec<Keypair> = generate_deterministic_keypairs(VALIDATOR_COUNT);
}

fn get_harness(spec: ChainSpec) -> BeaconChainHarness<EphemeralHarnessType<E>> {
    let harness = BeaconChainHarness::builder(E::default())
        .spec(spec)
        .keypairs(KEYPAIRS.to_vec())
        .fresh_ephemeral_store()
        .build();

    harness.advance_slot();

    harness
}

#[tokio::test]
async fn test_sync_committee_rewards() {
    let mut spec = E::default_spec();
    spec.altair_fork_epoch = Some(Epoch::new(0));

    let harness = get_harness(spec);
    let num_block_produced = E::slots_per_epoch();

    let latest_block_root = harness
        .extend_chain(
            num_block_produced as usize,
            BlockStrategy::OnCanonicalHead,
            AttestationStrategy::AllValidators,
        )
        .await;

    // Create and add sync committee message to op_pool
    let sync_contributions = harness.make_sync_contributions(
        &harness.get_current_state(),
        latest_block_root,
        harness.get_current_slot(),
        RelativeSyncCommittee::Current,
    );

    harness
        .process_sync_contributions(sync_contributions)
        .unwrap();

    // Add block
    let chain = &harness.chain;
    let (head_state, head_state_root) = harness.get_current_state_and_root();
    let target_slot = harness.get_current_slot() + 1;

    let (block_root, mut state) = harness
        .add_attested_block_at_slot(target_slot, head_state, head_state_root, &[])
        .await
        .unwrap();

    let block = harness.get_block(block_root).unwrap();
    let parent_block = chain
        .get_blinded_block(&block.parent_root())
        .unwrap()
        .unwrap();
    let parent_state = chain
        .get_state(&parent_block.state_root(), Some(parent_block.slot()))
        .unwrap()
        .unwrap();

    let reward_payload = chain
        .compute_sync_committee_rewards(block.message(), &mut state)
        .unwrap();

    let rewards = reward_payload
        .iter()
        .map(|reward| (reward.validator_index, reward.reward))
        .collect::<HashMap<_, _>>();

    let proposer_index = state
        .get_beacon_proposer_index(target_slot, &MinimalEthSpec::default_spec())
        .unwrap();

    let mut mismatches = vec![];

    for validator in state.validators() {
        let validator_index = state
            .clone()
            .get_validator_index(&validator.pubkey)
            .unwrap()
            .unwrap();
        let pre_state_balance = *parent_state.balances().get(validator_index).unwrap();
        let post_state_balance = *state.balances().get(validator_index).unwrap();
        let sync_committee_reward = rewards.get(&(validator_index as u64)).unwrap_or(&0);

        if validator_index == proposer_index {
            continue; // Ignore proposer
        }

        if pre_state_balance as i64 + *sync_committee_reward != post_state_balance as i64 {
            mismatches.push(validator_index.to_string());
        }
    }

    assert_eq!(
        mismatches.len(),
        0,
        "Expect 0 mismatches, but these validators have mismatches on balance: {} ",
        mismatches.join(",")
    );
}

#[tokio::test]
async fn test_verify_attestation_rewards_base() {
    let harness = get_harness(E::default_spec());

    // epoch 0 (N), only two thirds of validators vote.
    let two_thirds = (VALIDATOR_COUNT / 3) * 2;
    let two_thirds_validators: Vec<usize> = (0..two_thirds).collect();

<<<<<<< HEAD
    let mut proposal_rewards_map: HashMap<u64, u64> = HashMap::new();

    // calculate proposal rewards for N
    for _ in 0..E::slots_per_epoch() {
        let state = harness.get_current_state();
        let slot = state.slot() + Slot::new(1);

        let ((signed_block, _maybe_blob_sidecars), mut state) =
            harness.make_block_return_pre_state(state, slot).await;
        let beacon_block_reward = harness
            .chain
            .compute_beacon_block_reward(
                signed_block.message(),
                signed_block.canonical_root(),
                &mut state,
            )
            .unwrap();

        let total_proposer_reward = proposal_rewards_map
            .get(&beacon_block_reward.proposer_index)
            .unwrap_or(&0u64)
            + beacon_block_reward.total;
        proposal_rewards_map.insert(beacon_block_reward.proposer_index, total_proposer_reward);

        harness
            .extend_slots_some_validators(1, two_thirds_validators.clone())
            .await;
    }

    // get balances of N + 1
    let initial_balances: Vec<u64> = harness.get_current_state().balances().clone().into();
=======
    let initial_balances: Vec<u64> = harness.get_current_state().balances().to_vec();
>>>>>>> e4984217

    // extend to N + 2 where balance change occurs for N
    harness
        .extend_slots_some_validators(E::slots_per_epoch() as usize, two_thirds_validators.clone())
        .await;

    // compute reward deltas for all validators in epoch N
    let StandardAttestationRewards {
        ideal_rewards,
        total_rewards,
    } = harness
        .chain
        .compute_attestation_rewards(Epoch::new(0), vec![])
        .unwrap();

    // assert no inactivity penalty for both ideal rewards and individual validators
    assert!(ideal_rewards.iter().all(|reward| reward.inactivity == 0));
    assert!(total_rewards.iter().all(|reward| reward.inactivity == 0));

    // apply attestation rewards to initial balances
    let expected_balances = apply_attestation_rewards(&initial_balances, total_rewards);
    let expected_balances = apply_beacon_block_rewards(&proposal_rewards_map, expected_balances);

    // verify expected balances against actual balances
    let balances: Vec<u64> = harness.get_current_state().balances().to_vec();
    assert_eq!(expected_balances, balances);
}

#[tokio::test]
async fn test_verify_attestation_rewards_base_inactivity_leak() {
    let spec = E::default_spec();
    let harness = get_harness(spec.clone());

    let half = VALIDATOR_COUNT / 2;
    let half_validators: Vec<usize> = (0..half).collect();
    // target epoch is the epoch where the chain enters inactivity leak
    let target_epoch = &spec.min_epochs_to_inactivity_penalty + 1;

    // advance until epoch N and build proposal rewards map
    harness
        .extend_slots_some_validators(
            (E::slots_per_epoch() * (target_epoch)) as usize,
            half_validators.clone(),
        )
        .await;
<<<<<<< HEAD
=======
    let initial_balances: Vec<u64> = harness.get_current_state().balances().to_vec();
>>>>>>> e4984217

    let mut proposal_rewards_map: HashMap<u64, u64> = HashMap::new();

    for _ in 0..E::slots_per_epoch() {
        let state = harness.get_current_state();
        let slot = state.slot() + Slot::new(1);

        let ((signed_block, _maybe_blob_sidecars), mut state) =
            harness.make_block_return_pre_state(state, slot).await;
        let beacon_block_reward = harness
            .chain
            .compute_beacon_block_reward(
                signed_block.message(),
                signed_block.canonical_root(),
                &mut state,
            )
            .unwrap();

        let total_proposer_reward = proposal_rewards_map
            .get(&beacon_block_reward.proposer_index)
            .unwrap_or(&0u64)
            + beacon_block_reward.total;

        proposal_rewards_map.insert(beacon_block_reward.proposer_index, total_proposer_reward);

        harness
            .extend_slots_some_validators(1, half_validators.clone())
            .await;
    }

    // Get initial balances of N + 1
    let initial_balances = harness.get_current_state().balances().clone();

    // Extend another epoch to N + 2 where balance changes are applied
    harness
        .extend_slots_some_validators(E::slots_per_epoch() as usize, half_validators.clone())
        .await;

    // compute reward deltas for all validators in epoch N
    let StandardAttestationRewards {
        ideal_rewards,
        total_rewards,
    } = harness
        .chain
        .compute_attestation_rewards(Epoch::new(target_epoch), vec![])
        .unwrap();

    // assert inactivity penalty for both ideal rewards and individual validators
    assert!(ideal_rewards.iter().all(|reward| reward.inactivity < 0));
    assert!(total_rewards.iter().all(|reward| reward.inactivity < 0));

    // apply attestation rewards to initial balances
    let expected_balances = apply_attestation_rewards(&initial_balances, total_rewards);
    // apply proposal rewards calculated at N (target_epoch)
    let expected_balances = apply_beacon_block_rewards(&proposal_rewards_map, expected_balances);

    // verify expected balances against actual balances
    let balances: Vec<u64> = harness.get_current_state().balances().to_vec();
    assert_eq!(expected_balances, balances);
}

#[tokio::test]
async fn test_verify_attestation_rewards_base_inactivity_leak_justification_epoch() {
    let spec = E::default_spec();
    let harness = get_harness(spec.clone());

    let half = VALIDATOR_COUNT / 2;
    let half_validators: Vec<usize> = (0..half).collect();
    // target epoch is the epoch where the chain enters inactivity leak
    let mut target_epoch = &spec.min_epochs_to_inactivity_penalty + 2;

    // advance until beginning of epoch N + 2
    harness
        .extend_chain(
            (E::slots_per_epoch() * (target_epoch + 1)) as usize,
            BlockStrategy::OnCanonicalHead,
            AttestationStrategy::SomeValidators(half_validators.clone()),
        )
        .await;

    // advance to create first justification epoch and get initial balances
    harness.extend_slots(E::slots_per_epoch() as usize).await;
    target_epoch += 1;
    let initial_balances: Vec<u64> = harness.get_current_state().balances().to_vec();

    //assert previous_justified_checkpoint matches 0 as we were in inactivity leak from beginning
    assert_eq!(
        0,
        harness
            .get_current_state()
            .previous_justified_checkpoint()
            .epoch
            .as_u64()
    );

    // extend slots to beginning of epoch N + 1
    harness.extend_slots(E::slots_per_epoch() as usize).await;

    //assert target epoch and previous_justified_checkpoint match
    assert_eq!(
        target_epoch,
        harness
            .get_current_state()
            .previous_justified_checkpoint()
            .epoch
            .as_u64()
    );

    // compute reward deltas for all validators in epoch N
    let StandardAttestationRewards {
        ideal_rewards,
        total_rewards,
    } = harness
        .chain
        .compute_attestation_rewards(Epoch::new(target_epoch), vec![])
        .unwrap();

    // assert we successfully get ideal rewards for justified epoch out of inactivity leak
    assert!(ideal_rewards
        .iter()
        .all(|reward| reward.head > 0 && reward.target > 0 && reward.source > 0));

    // apply attestation rewards to initial balances
    let expected_balances = apply_attestation_rewards(&initial_balances, total_rewards);

    // verify expected balances against actual balances
    let balances: Vec<u64> = harness.get_current_state().balances().to_vec();
    assert_eq!(expected_balances, balances);
}

#[tokio::test]
async fn test_verify_attestation_rewards_altair() {
    let spec = ForkName::Altair.make_genesis_spec(E::default_spec());
    let harness = get_harness(spec.clone());
    let target_epoch = 0;

    // advance until epoch N + 1 and get initial balances
    harness
        .extend_slots((E::slots_per_epoch() * (target_epoch + 1)) as usize)
        .await;
    let initial_balances: Vec<u64> = harness.get_current_state().balances().to_vec();

    // advance until epoch N + 2 and build proposal rewards map
    let mut proposal_rewards_map: HashMap<u64, u64> = HashMap::new();
    let mut sync_committee_rewards_map: HashMap<u64, i64> = HashMap::new();
    for _ in 0..E::slots_per_epoch() {
        let state = harness.get_current_state();
        let slot = state.slot() + Slot::new(1);

        // calculate beacon block rewards / penalties
        let ((signed_block, _maybe_blob_sidecars), mut state) =
            harness.make_block_return_pre_state(state, slot).await;
        let beacon_block_reward = harness
            .chain
            .compute_beacon_block_reward(
                signed_block.message(),
                signed_block.canonical_root(),
                &mut state,
            )
            .unwrap();

        let total_proposer_reward = proposal_rewards_map
            .get(&beacon_block_reward.proposer_index)
            .unwrap_or(&0u64)
            + beacon_block_reward.total;

        proposal_rewards_map.insert(beacon_block_reward.proposer_index, total_proposer_reward);

        // calculate sync committee rewards / penalties
        let reward_payload = harness
            .chain
            .compute_sync_committee_rewards(signed_block.message(), &mut state)
            .unwrap();

        reward_payload.iter().for_each(|reward| {
            let mut amount = *sync_committee_rewards_map
                .get(&reward.validator_index)
                .unwrap_or(&0);
            amount += reward.reward;
            sync_committee_rewards_map.insert(reward.validator_index, amount);
        });

        harness.extend_slots(1).await;
    }

    // compute reward deltas for all validators in epoch N
    let StandardAttestationRewards {
        ideal_rewards,
        total_rewards,
    } = harness
        .chain
        .compute_attestation_rewards(Epoch::new(target_epoch), vec![])
        .unwrap();

    // assert ideal rewards are greater than 0
    assert!(ideal_rewards
        .iter()
        .all(|reward| reward.head > 0 && reward.target > 0 && reward.source > 0));

    // apply attestation, proposal, and sync committee rewards and penalties to initial balances
    let expected_balances = apply_attestation_rewards(&initial_balances, total_rewards);
    let expected_balances = apply_beacon_block_rewards(&proposal_rewards_map, expected_balances);
    let expected_balances =
        apply_sync_committee_rewards(&sync_committee_rewards_map, expected_balances);

    // verify expected balances against actual balances
    let balances: Vec<u64> = harness.get_current_state().balances().to_vec();

    assert_eq!(expected_balances, balances);
}

#[tokio::test]
async fn test_verify_attestation_rewards_altair_inactivity_leak() {
    let spec = ForkName::Altair.make_genesis_spec(E::default_spec());
    let harness = get_harness(spec.clone());

    let half = VALIDATOR_COUNT / 2;
    let half_validators: Vec<usize> = (0..half).collect();
    // target epoch is the epoch where the chain enters inactivity leak
    let target_epoch = &spec.min_epochs_to_inactivity_penalty + 1;

    // advance until beginning of epoch N + 1 and get balances
    harness
        .extend_slots_some_validators(
            (E::slots_per_epoch() * (target_epoch + 1)) as usize,
            half_validators.clone(),
        )
        .await;
    let initial_balances: Vec<u64> = harness.get_current_state().balances().to_vec();

    // advance until epoch N + 2 and build proposal rewards map
    let mut proposal_rewards_map: HashMap<u64, u64> = HashMap::new();
    let mut sync_committee_rewards_map: HashMap<u64, i64> = HashMap::new();
    for _ in 0..E::slots_per_epoch() {
        let state = harness.get_current_state();
        let slot = state.slot() + Slot::new(1);

        // calculate beacon block rewards / penalties
        let ((signed_block, _maybe_blob_sidecars), mut state) =
            harness.make_block_return_pre_state(state, slot).await;
        let beacon_block_reward = harness
            .chain
            .compute_beacon_block_reward(
                signed_block.message(),
                signed_block.canonical_root(),
                &mut state,
            )
            .unwrap();

        let total_proposer_reward = proposal_rewards_map
            .get(&beacon_block_reward.proposer_index)
            .unwrap_or(&0u64)
            + beacon_block_reward.total;

        proposal_rewards_map.insert(beacon_block_reward.proposer_index, total_proposer_reward);

        // calculate sync committee rewards / penalties
        let reward_payload = harness
            .chain
            .compute_sync_committee_rewards(signed_block.message(), &mut state)
            .unwrap();

        reward_payload.iter().for_each(|reward| {
            let mut amount = *sync_committee_rewards_map
                .get(&reward.validator_index)
                .unwrap_or(&0);
            amount += reward.reward;
            sync_committee_rewards_map.insert(reward.validator_index, amount);
        });

        harness
            .extend_slots_some_validators(1, half_validators.clone())
            .await;
    }

    // compute reward deltas for all validators in epoch N
    let StandardAttestationRewards {
        ideal_rewards,
        total_rewards,
    } = harness
        .chain
        .compute_attestation_rewards(Epoch::new(target_epoch), vec![])
        .unwrap();

    // assert inactivity penalty for both ideal rewards and individual validators
    assert!(ideal_rewards.iter().all(|reward| reward.inactivity == 0));
    assert!(total_rewards[..half]
        .iter()
        .all(|reward| reward.inactivity == 0));
    assert!(total_rewards[half..]
        .iter()
        .all(|reward| reward.inactivity < 0));

    // apply attestation, proposal, and sync committee rewards and penalties to initial balances
    let expected_balances = apply_attestation_rewards(&initial_balances, total_rewards);
    let expected_balances = apply_beacon_block_rewards(&proposal_rewards_map, expected_balances);
    let expected_balances =
        apply_sync_committee_rewards(&sync_committee_rewards_map, expected_balances);

    // verify expected balances against actual balances
    let balances: Vec<u64> = harness.get_current_state().balances().to_vec();

    assert_eq!(expected_balances, balances);
}

#[tokio::test]
async fn test_verify_attestation_rewards_altair_inactivity_leak_justification_epoch() {
    let spec = ForkName::Altair.make_genesis_spec(E::default_spec());
    let harness = get_harness(spec.clone());

    let half = VALIDATOR_COUNT / 2;
    let half_validators: Vec<usize> = (0..half).collect();
    // target epoch is the epoch where the chain enters inactivity leak + 1
    let mut target_epoch = &spec.min_epochs_to_inactivity_penalty + 2;

    // advance until beginning of epoch N + 1
    harness
        .extend_slots_some_validators(
            (E::slots_per_epoch() * (target_epoch + 1)) as usize,
            half_validators.clone(),
        )
        .await;

    let validator_inactivity_score = harness
        .get_current_state()
        .get_inactivity_score(VALIDATOR_COUNT - 1)
        .unwrap();

    //assert to ensure we are in inactivity leak
    assert_eq!(4, validator_inactivity_score);

    // advance for first justification epoch and get balances
    harness.extend_slots(E::slots_per_epoch() as usize).await;
    target_epoch += 1;
    let initial_balances: Vec<u64> = harness.get_current_state().balances().to_vec();

    // advance until epoch N + 2 and build proposal rewards map
    let mut proposal_rewards_map: HashMap<u64, u64> = HashMap::new();
    let mut sync_committee_rewards_map: HashMap<u64, i64> = HashMap::new();
    for _ in 0..E::slots_per_epoch() {
        let state = harness.get_current_state();
        let slot = state.slot() + Slot::new(1);

        // calculate beacon block rewards / penalties
        let ((signed_block, _maybe_blob_sidecars), mut state) =
            harness.make_block_return_pre_state(state, slot).await;
        let beacon_block_reward = harness
            .chain
            .compute_beacon_block_reward(
                signed_block.message(),
                signed_block.canonical_root(),
                &mut state,
            )
            .unwrap();

        let total_proposer_reward = proposal_rewards_map
            .get(&beacon_block_reward.proposer_index)
            .unwrap_or(&0u64)
            + beacon_block_reward.total;

        proposal_rewards_map.insert(beacon_block_reward.proposer_index, total_proposer_reward);

        // calculate sync committee rewards / penalties
        let reward_payload = harness
            .chain
            .compute_sync_committee_rewards(signed_block.message(), &mut state)
            .unwrap();

        reward_payload.iter().for_each(|reward| {
            let mut amount = *sync_committee_rewards_map
                .get(&reward.validator_index)
                .unwrap_or(&0);
            amount += reward.reward;
            sync_committee_rewards_map.insert(reward.validator_index, amount);
        });

        harness.extend_slots(1).await;
    }

    //assert target epoch and previous_justified_checkpoint match
    assert_eq!(
        target_epoch,
        harness
            .get_current_state()
            .previous_justified_checkpoint()
            .epoch
            .as_u64()
    );

    // compute reward deltas for all validators in epoch N
    let StandardAttestationRewards {
        ideal_rewards,
        total_rewards,
    } = harness
        .chain
        .compute_attestation_rewards(Epoch::new(target_epoch), vec![])
        .unwrap();

    // assert ideal rewards are greater than 0
    assert!(ideal_rewards
        .iter()
        .all(|reward| reward.head > 0 && reward.target > 0 && reward.source > 0));

    // apply attestation, proposal, and sync committee rewards and penalties to initial balances
    let expected_balances = apply_attestation_rewards(&initial_balances, total_rewards);
    let expected_balances = apply_beacon_block_rewards(&proposal_rewards_map, expected_balances);
    let expected_balances =
        apply_sync_committee_rewards(&sync_committee_rewards_map, expected_balances);

    // verify expected balances against actual balances
    let balances: Vec<u64> = harness.get_current_state().balances().to_vec();
    assert_eq!(expected_balances, balances);
}

#[tokio::test]
async fn test_verify_attestation_rewards_base_subset_only() {
    let harness = get_harness(E::default_spec());

    // epoch 0 (N), only two thirds of validators vote.
    let two_thirds = (VALIDATOR_COUNT / 3) * 2;
    let two_thirds_validators: Vec<usize> = (0..two_thirds).collect();
    harness
        .extend_slots_some_validators(E::slots_per_epoch() as usize, two_thirds_validators.clone())
        .await;

    // a small subset of validators to compute attestation rewards for
    let validators_subset = [0, VALIDATOR_COUNT / 2, VALIDATOR_COUNT - 1];

    // capture balances before transitioning to N + 2
    let initial_balances = get_validator_balances(harness.get_current_state(), &validators_subset);

    // extend slots to beginning of epoch N + 2
    let mut proposal_rewards_map: HashMap<u64, u64> = HashMap::new();

    for _ in 0..E::slots_per_epoch() {
        let state = harness.get_current_state();
        let slot = state.slot() + Slot::new(1);

        // calculate beacon block rewards / penalties
        let ((signed_block, _maybe_blob_sidecars), mut state) =
            harness.make_block_return_pre_state(state, slot).await;
        let beacon_block_reward = harness
            .chain
            .compute_beacon_block_reward(
                signed_block.message(),
                signed_block.canonical_root(),
                &mut state,
            )
            .unwrap();

        let total_proposer_reward = proposal_rewards_map
            .get(&beacon_block_reward.proposer_index)
            .unwrap_or(&0u64)
            + beacon_block_reward.total;

        proposal_rewards_map.insert(beacon_block_reward.proposer_index, total_proposer_reward);

        harness
            .extend_slots_some_validators(1, two_thirds_validators.clone())
            .await;
    }

    let validators_subset_ids: Vec<ValidatorId> = validators_subset
        .into_iter()
        .map(|idx| ValidatorId::Index(idx as u64))
        .collect();

    // compute reward deltas for the subset of validators in epoch N
    let StandardAttestationRewards {
        ideal_rewards: _,
        total_rewards,
    } = harness
        .chain
        .compute_attestation_rewards(Epoch::new(0), validators_subset_ids)
        .unwrap();

    // apply attestation rewards to initial balances
    let expected_balances = apply_attestation_rewards(&initial_balances, total_rewards);
    let expected_balances = apply_beacon_block_rewards(&proposal_rewards_map, expected_balances);

    // verify expected balances against actual balances
    let balances = get_validator_balances(harness.get_current_state(), &validators_subset);
    assert_eq!(expected_balances, balances);
}

/// Apply a vec of `TotalAttestationRewards` to initial balances, and return
fn apply_attestation_rewards(
    initial_balances: &[u64],
    attestation_rewards: Vec<TotalAttestationRewards>,
) -> Vec<u64> {
    initial_balances
        .iter()
        .zip(attestation_rewards)
        .map(|(&initial_balance, rewards)| {
            let expected_balance = initial_balance as i64
                + rewards.head
                + rewards.source
                + rewards.target
                + rewards.inclusion_delay.map(|q| q.value).unwrap_or(0) as i64
                + rewards.inactivity;
            expected_balance as u64
        })
        .collect::<Vec<u64>>()
}

fn get_validator_balances(state: BeaconState<E>, validators: &[usize]) -> Vec<u64> {
    validators
        .iter()
        .flat_map(|&id| {
            state
                .balances()
                .get(id)
                .cloned()
                .ok_or(BeaconStateError::BalancesOutOfBounds(id))
        })
        .collect()
}

fn apply_beacon_block_rewards(
    proposal_rewards_map: &HashMap<u64, u64>,
    expected_balances: Vec<u64>,
) -> Vec<u64> {
    let calculated_balances = expected_balances
        .iter()
        .enumerate()
        .map(|(i, balance)| balance + proposal_rewards_map.get(&(i as u64)).unwrap_or(&0u64))
        .collect();

    calculated_balances
}

fn apply_sync_committee_rewards(
    sync_committee_rewards_map: &HashMap<u64, i64>,
    expected_balances: Vec<u64>,
) -> Vec<u64> {
    let calculated_balances = expected_balances
        .iter()
        .enumerate()
        .map(|(i, balance)| {
            (*balance as i64 + sync_committee_rewards_map.get(&(i as u64)).unwrap_or(&0i64))
                .unsigned_abs()
        })
        .collect();

    calculated_balances
}<|MERGE_RESOLUTION|>--- conflicted
+++ resolved
@@ -134,7 +134,6 @@
     let two_thirds = (VALIDATOR_COUNT / 3) * 2;
     let two_thirds_validators: Vec<usize> = (0..two_thirds).collect();
 
-<<<<<<< HEAD
     let mut proposal_rewards_map: HashMap<u64, u64> = HashMap::new();
 
     // calculate proposal rewards for N
@@ -164,11 +163,7 @@
             .await;
     }
 
-    // get balances of N + 1
-    let initial_balances: Vec<u64> = harness.get_current_state().balances().clone().into();
-=======
     let initial_balances: Vec<u64> = harness.get_current_state().balances().to_vec();
->>>>>>> e4984217
 
     // extend to N + 2 where balance change occurs for N
     harness
@@ -214,10 +209,6 @@
             half_validators.clone(),
         )
         .await;
-<<<<<<< HEAD
-=======
-    let initial_balances: Vec<u64> = harness.get_current_state().balances().to_vec();
->>>>>>> e4984217
 
     let mut proposal_rewards_map: HashMap<u64, u64> = HashMap::new();
 
@@ -249,7 +240,7 @@
     }
 
     // Get initial balances of N + 1
-    let initial_balances = harness.get_current_state().balances().clone();
+    let initial_balances = harness.get_current_state().balances().to_vec();
 
     // Extend another epoch to N + 2 where balance changes are applied
     harness
