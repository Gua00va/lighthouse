--- conflicted
+++ resolved
@@ -26,13 +26,8 @@
 lru = "0.7.1"
 sloggers = { version = "2.1.1", features = ["json"] }
 directory = { path = "../../common/directory" }
-<<<<<<< HEAD
 tree_hash = "0.4.0"
 take-until = "0.1.0"
-zstd = "0.10.0"
+zstd = "0.11.0"
 strum = { version = "0.24.0", features = ["derive"] }
-bls = { path = "../../crypto/bls" }
-=======
-strum = { version = "0.24.0", features = ["derive"] }
-zstd = "0.11.0"
->>>>>>> 854be82b
+bls = { path = "../../crypto/bls" }