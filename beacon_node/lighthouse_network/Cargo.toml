--- conflicted
+++ resolved
@@ -11,15 +11,10 @@
 ssz_types = "0.5.0"
 serde = { version = "1.0.116", features = ["derive"] }
 serde_derive = "1.0.116"
-<<<<<<< HEAD
 ethereum_ssz = "0.5.0"
 ethereum_ssz_derive = "0.5.0"
-=======
-eth2_ssz = "0.4.1"
-eth2_ssz_derive = "0.3.0"
-tree_hash = "0.4.1"
-tree_hash_derive = "0.4.0"
->>>>>>> 319cc61a
+tree_hash = "0.5.0"
+tree_hash_derive = "0.5.0"
 slog = { version = "2.5.2", features = ["max_level_trace"] }
 lighthouse_version = { path = "../../common/lighthouse_version" }
 tokio = { version = "1.14.0", features = ["time", "macros"] }
