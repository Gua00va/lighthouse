use crate::beacon_node_fallback::{AllErrored, Error as FallbackError};
use crate::{
    beacon_node_fallback::{BeaconNodeFallback, RequireSynced},
    graffiti_file::GraffitiFile,
};
use crate::{http_metrics::metrics, validator_store::ValidatorStore};
use environment::RuntimeContext;
use eth2::types::Graffiti;
use slog::{crit, debug, error, info, trace, warn};
use slot_clock::SlotClock;
use std::ops::Deref;
use std::sync::Arc;
use std::time::Duration;
use tokio::sync::mpsc;
<<<<<<< HEAD
use tokio::time::sleep;
use types::{
    BlindedPayload, BlockType, Epoch, EthSpec, ExecPayload, FullPayload, PublicKeyBytes, Slot,
};
=======
use types::{BlindedPayload, BlockType, EthSpec, ExecPayload, FullPayload, PublicKeyBytes, Slot};
>>>>>>> 71fd0b42

#[derive(Debug)]
pub enum BlockError {
    Recoverable(String),
    Irrecoverable(String),
}

impl From<AllErrored<BlockError>> for BlockError {
    fn from(e: AllErrored<BlockError>) -> Self {
        if e.0.iter().any(|(_, error)| {
            matches!(
                error,
                FallbackError::RequestFailed(BlockError::Irrecoverable(_))
            )
        }) {
            BlockError::Irrecoverable(e.to_string())
        } else {
            BlockError::Recoverable(e.to_string())
        }
    }
}

/// Builds a `BlockService`.
pub struct BlockServiceBuilder<T, E: EthSpec> {
    validator_store: Option<Arc<ValidatorStore<T, E>>>,
    slot_clock: Option<Arc<T>>,
    beacon_nodes: Option<Arc<BeaconNodeFallback<T, E>>>,
    context: Option<RuntimeContext<E>>,
    graffiti: Option<Graffiti>,
    graffiti_file: Option<GraffitiFile>,
<<<<<<< HEAD
    block_delay: Option<Duration>,
    private_tx_proposals: bool,
=======
    strict_fee_recipient: bool,
>>>>>>> 71fd0b42
}

impl<T: SlotClock + 'static, E: EthSpec> BlockServiceBuilder<T, E> {
    pub fn new() -> Self {
        Self {
            validator_store: None,
            slot_clock: None,
            beacon_nodes: None,
            context: None,
            graffiti: None,
            graffiti_file: None,
<<<<<<< HEAD
            block_delay: None,
            private_tx_proposals: false,
=======
            strict_fee_recipient: false,
>>>>>>> 71fd0b42
        }
    }

    pub fn validator_store(mut self, store: Arc<ValidatorStore<T, E>>) -> Self {
        self.validator_store = Some(store);
        self
    }

    pub fn slot_clock(mut self, slot_clock: T) -> Self {
        self.slot_clock = Some(Arc::new(slot_clock));
        self
    }

    pub fn beacon_nodes(mut self, beacon_nodes: Arc<BeaconNodeFallback<T, E>>) -> Self {
        self.beacon_nodes = Some(beacon_nodes);
        self
    }

    pub fn runtime_context(mut self, context: RuntimeContext<E>) -> Self {
        self.context = Some(context);
        self
    }

    pub fn graffiti(mut self, graffiti: Option<Graffiti>) -> Self {
        self.graffiti = graffiti;
        self
    }

    pub fn graffiti_file(mut self, graffiti_file: Option<GraffitiFile>) -> Self {
        self.graffiti_file = graffiti_file;
        self
    }

<<<<<<< HEAD
    pub fn block_delay(mut self, block_delay: Option<Duration>) -> Self {
        self.block_delay = block_delay;
        self
    }

    pub fn private_tx_proposals(mut self, private_tx_proposals: bool) -> Self {
        self.private_tx_proposals = private_tx_proposals;
=======
    pub fn strict_fee_recipient(mut self, strict_fee_recipient: bool) -> Self {
        self.strict_fee_recipient = strict_fee_recipient;
>>>>>>> 71fd0b42
        self
    }

    pub fn build(self) -> Result<BlockService<T, E>, String> {
        Ok(BlockService {
            inner: Arc::new(Inner {
                validator_store: self
                    .validator_store
                    .ok_or("Cannot build BlockService without validator_store")?,
                slot_clock: self
                    .slot_clock
                    .ok_or("Cannot build BlockService without slot_clock")?,
                beacon_nodes: self
                    .beacon_nodes
                    .ok_or("Cannot build BlockService without beacon_node")?,
                context: self
                    .context
                    .ok_or("Cannot build BlockService without runtime_context")?,
                graffiti: self.graffiti,
                graffiti_file: self.graffiti_file,
<<<<<<< HEAD
                block_delay: self.block_delay,
                private_tx_proposals: self.private_tx_proposals,
=======
                strict_fee_recipient: self.strict_fee_recipient,
>>>>>>> 71fd0b42
            }),
        })
    }
}

/// Helper to minimise `Arc` usage.
pub struct Inner<T, E: EthSpec> {
    validator_store: Arc<ValidatorStore<T, E>>,
    slot_clock: Arc<T>,
    beacon_nodes: Arc<BeaconNodeFallback<T, E>>,
    context: RuntimeContext<E>,
    graffiti: Option<Graffiti>,
    graffiti_file: Option<GraffitiFile>,
<<<<<<< HEAD
    block_delay: Option<Duration>,
    private_tx_proposals: bool,
=======
    strict_fee_recipient: bool,
>>>>>>> 71fd0b42
}

/// Attempts to produce attestations for any block producer(s) at the start of the epoch.
pub struct BlockService<T, E: EthSpec> {
    inner: Arc<Inner<T, E>>,
}

impl<T, E: EthSpec> Clone for BlockService<T, E> {
    fn clone(&self) -> Self {
        Self {
            inner: self.inner.clone(),
        }
    }
}

impl<T, E: EthSpec> Deref for BlockService<T, E> {
    type Target = Inner<T, E>;

    fn deref(&self) -> &Self::Target {
        self.inner.deref()
    }
}

/// Notification from the duties service that we should try to produce a block.
pub struct BlockServiceNotification {
    pub slot: Slot,
    pub block_proposers: Vec<PublicKeyBytes>,
}

impl<T: SlotClock + 'static, E: EthSpec> BlockService<T, E> {
    pub fn start_update_service(
        self,
        mut notification_rx: mpsc::Receiver<BlockServiceNotification>,
    ) -> Result<(), String> {
        let log = self.context.log().clone();

        info!(log, "Block production service started");

        let executor = self.inner.context.executor.clone();

        executor.spawn(
            async move {
                while let Some(notif) = notification_rx.recv().await {
                    let service = self.clone();

                    if let Some(delay) = service.block_delay {
                        debug!(
                            service.context.log(),
                            "Delaying block production by {}ms",
                            delay.as_millis()
                        );
                        sleep(delay).await;
                    }

                    service.do_update(notif).await.ok();
                }
                debug!(log, "Block service shutting down");
            },
            "block_service",
        );

        Ok(())
    }

    /// Attempt to produce a block for any block producers in the `ValidatorStore`.
    async fn do_update(&self, notification: BlockServiceNotification) -> Result<(), ()> {
        let log = self.context.log();
        let _timer =
            metrics::start_timer_vec(&metrics::BLOCK_SERVICE_TIMES, &[metrics::FULL_UPDATE]);

        let slot = self.slot_clock.now().ok_or_else(move || {
            crit!(log, "Duties manager failed to read slot clock");
        })?;

        if notification.slot != slot {
            warn!(
                log,
                "Skipping block production for expired slot";
                "current_slot" => slot.as_u64(),
                "notification_slot" => notification.slot.as_u64(),
                "info" => "Your machine could be overloaded"
            );
            return Ok(());
        }

        if slot == self.context.eth2_config.spec.genesis_slot {
            debug!(
                log,
                "Not producing block at genesis slot";
                "proposers" => format!("{:?}", notification.block_proposers),
            );
            return Ok(());
        }

        trace!(
            log,
            "Block service update started";
            "slot" => slot.as_u64()
        );

        let proposers = notification.block_proposers;

        if proposers.is_empty() {
            trace!(
                log,
                "No local block proposers for this slot";
                "slot" => slot.as_u64()
            )
        } else if proposers.len() > 1 {
            error!(
                log,
                "Multiple block proposers for this slot";
                "action" => "producing blocks for all proposers",
                "num_proposers" => proposers.len(),
                "slot" => slot.as_u64(),
            )
        }

        for validator_pubkey in proposers {
            let builder_proposals = self
                .validator_store
                .get_builder_proposals(&validator_pubkey);
            let service = self.clone();
            let log = log.clone();
            self.inner.context.executor.spawn(
                async move {
                    let publish_result = if builder_proposals {
                        let mut result = service.clone()
                            .publish_block::<BlindedPayload<E>>(slot, validator_pubkey)
                            .await;
                        match result.as_ref() {
                            Err(BlockError::Recoverable(e)) => {
                                error!(log, "Error whilst producing a blinded block, attempting to \
                                    publish full block"; "error" => ?e);
                                result = service
                                    .publish_block::<FullPayload<E>>(slot, validator_pubkey)
                                    .await;
                            },
                            Err(BlockError::Irrecoverable(e))  => {
                                error!(log, "Error whilst producing a blinded block, cannot fallback \
                                    because the block was signed"; "error" => ?e);
                            },
                            _ => {},
                        };
                        result
                    } else {
                        service
                            .publish_block::<FullPayload<E>>(slot, validator_pubkey)
                            .await
                    };
                    if let Err(e) = publish_result {
                        crit!(
                            log,
                            "Error whilst producing block";
                            "message" => ?e
                        );
                    }
                },
                "block service",
            );
        }

        Ok(())
    }

    /// Produce a block at the given slot for validator_pubkey
    async fn publish_block<Payload: ExecPayload<E>>(
        self,
        slot: Slot,
        validator_pubkey: PublicKeyBytes,
    ) -> Result<(), BlockError> {
        let log = self.context.log();
        let _timer =
            metrics::start_timer_vec(&metrics::BLOCK_SERVICE_TIMES, &[metrics::BEACON_BLOCK]);

        let current_slot = self.slot_clock.now().ok_or_else(|| {
            BlockError::Recoverable("Unable to determine current slot from clock".to_string())
        })?;

        let randao_reveal = self
            .validator_store
            .randao_reveal(validator_pubkey, slot.epoch(E::slots_per_epoch()))
            .await
            .map_err(|e| {
                BlockError::Recoverable(format!(
                    "Unable to produce randao reveal signature: {:?}",
                    e
                ))
            })?
            .into();

        let graffiti = self
            .graffiti_file
            .clone()
            .and_then(|mut g| match g.load_graffiti(&validator_pubkey) {
                Ok(g) => g,
                Err(e) => {
                    warn!(log, "Failed to read graffiti file"; "error" => ?e);
                    None
                }
            })
            .or_else(|| self.validator_store.graffiti(&validator_pubkey))
            .or(self.graffiti);

        let randao_reveal_ref = &randao_reveal;
        let self_ref = &self;
        let proposer_index = self.validator_store.validator_index(&validator_pubkey);
        let validator_pubkey_ref = &validator_pubkey;
        let fee_recipient = self.validator_store.get_fee_recipient(&validator_pubkey);

        let strict_fee_recipient = self.strict_fee_recipient;
        // Request block from first responsive beacon node.
        let block = self
            .beacon_nodes
            .first_success(RequireSynced::No, |beacon_node| async move {
                let block = match Payload::block_type() {
                    BlockType::Full => {
                        let _get_timer = metrics::start_timer_vec(
                            &metrics::BLOCK_SERVICE_TIMES,
                            &[metrics::BEACON_BLOCK_HTTP_GET],
                        );
                        beacon_node
                            .get_validator_blocks::<E, Payload>(
                                slot,
                                randao_reveal_ref,
                                graffiti.as_ref(),
                            )
                            .await
                            .map_err(|e| {
                                BlockError::Recoverable(format!(
                                    "Error from beacon node when producing block: {:?}",
                                    e
                                ))
                            })?
                            .data
                    }
                    BlockType::Blinded => {
                        let _get_timer = metrics::start_timer_vec(
                            &metrics::BLOCK_SERVICE_TIMES,
                            &[metrics::BLINDED_BEACON_BLOCK_HTTP_GET],
                        );
                        beacon_node
                            .get_validator_blinded_blocks::<E, Payload>(
                                slot,
                                randao_reveal_ref,
                                graffiti.as_ref(),
                            )
                            .await
                            .map_err(|e| {
                                BlockError::Recoverable(format!(
                                    "Error from beacon node when producing block: {:?}",
                                    e
                                ))
                            })?
                            .data
                    }
                };

                // Ensure the correctness of the execution payload's fee recipient.
                if strict_fee_recipient {
                    if let Ok(execution_payload) = block.body().execution_payload() {
                        if Some(execution_payload.fee_recipient()) != fee_recipient {
                            return Err(BlockError::Recoverable(
                                "Incorrect fee recipient used by builder".to_string(),
                            ));
                        }
                    }
                }

                if proposer_index != Some(block.proposer_index()) {
                    return Err(BlockError::Recoverable(
                        "Proposer index does not match block proposer. Beacon chain re-orged"
                            .to_string(),
                    ));
                }

                Ok::<_, BlockError>(block)
            })
            .await?;

        let signed_block = self_ref
            .validator_store
            .sign_block::<Payload>(*validator_pubkey_ref, block, current_slot)
            .await
            .map_err(|e| BlockError::Recoverable(format!("Unable to sign block: {:?}", e)))?;

        // Publish block with first available beacon node.
        self.beacon_nodes
            .first_success(RequireSynced::No, |beacon_node| async {
                match Payload::block_type() {
                    BlockType::Full => {
                        let _post_timer = metrics::start_timer_vec(
                            &metrics::BLOCK_SERVICE_TIMES,
                            &[metrics::BEACON_BLOCK_HTTP_POST],
                        );
                        beacon_node
                            .post_beacon_blocks(&signed_block)
                            .await
                            .map_err(|e| {
                                BlockError::Irrecoverable(format!(
                                    "Error from beacon node when publishing block: {:?}",
                                    e
                                ))
                            })?
                    }
                    BlockType::Blinded => {
                        let _post_timer = metrics::start_timer_vec(
                            &metrics::BLOCK_SERVICE_TIMES,
                            &[metrics::BLINDED_BEACON_BLOCK_HTTP_POST],
                        );
                        beacon_node
                            .post_beacon_blinded_blocks(&signed_block)
                            .await
                            .map_err(|e| {
                                BlockError::Irrecoverable(format!(
                                    "Error from beacon node when publishing block: {:?}",
                                    e
                                ))
                            })?
                    }
                }
                Ok::<_, BlockError>(())
            })
            .await?;

        info!(
            log,
            "Successfully published block";
            "block_type" => ?Payload::block_type(),
            "deposits" => signed_block.message().body().deposits().len(),
            "attestations" => signed_block.message().body().attestations().len(),
            "graffiti" => ?graffiti.map(|g| g.as_utf8_lossy()),
            "slot" => signed_block.slot().as_u64(),
        );
        Ok(())
    }
}<|MERGE_RESOLUTION|>--- conflicted
+++ resolved
@@ -12,14 +12,8 @@
 use std::sync::Arc;
 use std::time::Duration;
 use tokio::sync::mpsc;
-<<<<<<< HEAD
 use tokio::time::sleep;
-use types::{
-    BlindedPayload, BlockType, Epoch, EthSpec, ExecPayload, FullPayload, PublicKeyBytes, Slot,
-};
-=======
 use types::{BlindedPayload, BlockType, EthSpec, ExecPayload, FullPayload, PublicKeyBytes, Slot};
->>>>>>> 71fd0b42
 
 #[derive(Debug)]
 pub enum BlockError {
@@ -50,12 +44,8 @@
     context: Option<RuntimeContext<E>>,
     graffiti: Option<Graffiti>,
     graffiti_file: Option<GraffitiFile>,
-<<<<<<< HEAD
     block_delay: Option<Duration>,
-    private_tx_proposals: bool,
-=======
     strict_fee_recipient: bool,
->>>>>>> 71fd0b42
 }
 
 impl<T: SlotClock + 'static, E: EthSpec> BlockServiceBuilder<T, E> {
@@ -67,12 +57,8 @@
             context: None,
             graffiti: None,
             graffiti_file: None,
-<<<<<<< HEAD
             block_delay: None,
-            private_tx_proposals: false,
-=======
             strict_fee_recipient: false,
->>>>>>> 71fd0b42
         }
     }
 
@@ -106,18 +92,13 @@
         self
     }
 
-<<<<<<< HEAD
     pub fn block_delay(mut self, block_delay: Option<Duration>) -> Self {
         self.block_delay = block_delay;
         self
     }
 
-    pub fn private_tx_proposals(mut self, private_tx_proposals: bool) -> Self {
-        self.private_tx_proposals = private_tx_proposals;
-=======
     pub fn strict_fee_recipient(mut self, strict_fee_recipient: bool) -> Self {
         self.strict_fee_recipient = strict_fee_recipient;
->>>>>>> 71fd0b42
         self
     }
 
@@ -138,12 +119,8 @@
                     .ok_or("Cannot build BlockService without runtime_context")?,
                 graffiti: self.graffiti,
                 graffiti_file: self.graffiti_file,
-<<<<<<< HEAD
                 block_delay: self.block_delay,
-                private_tx_proposals: self.private_tx_proposals,
-=======
                 strict_fee_recipient: self.strict_fee_recipient,
->>>>>>> 71fd0b42
             }),
         })
     }
@@ -157,12 +134,8 @@
     context: RuntimeContext<E>,
     graffiti: Option<Graffiti>,
     graffiti_file: Option<GraffitiFile>,
-<<<<<<< HEAD
     block_delay: Option<Duration>,
-    private_tx_proposals: bool,
-=======
     strict_fee_recipient: bool,
->>>>>>> 71fd0b42
 }
 
 /// Attempts to produce attestations for any block producer(s) at the start of the epoch.
