--- conflicted
+++ resolved
@@ -20,21 +20,12 @@
 use task_executor::TaskExecutor;
 use types::{
     attestation::Error as AttestationError, graffiti::GraffitiString, AbstractExecPayload, Address,
-<<<<<<< HEAD
     AggregateAndProof, Attestation, BeaconBlock, BlindedPayload, BlobSidecarList, ChainSpec,
     ContributionAndProof, Domain, Epoch, EthSpec, Fork, Graffiti, Hash256, Keypair, PublicKeyBytes,
     SelectionProof, Signature, SignedAggregateAndProof, SignedBeaconBlock, SignedBlobSidecar,
     SignedBlobSidecarList, SignedContributionAndProof, SignedRoot, SignedValidatorRegistrationData,
     Slot, SyncAggregatorSelectionData, SyncCommitteeContribution, SyncCommitteeMessage,
-    SyncSelectionProof, SyncSubnetId, ValidatorRegistrationData,
-=======
-    AggregateAndProof, Attestation, BeaconBlock, BlindedPayload, ChainSpec, ContributionAndProof,
-    Domain, Epoch, EthSpec, Fork, Graffiti, Hash256, Keypair, PublicKeyBytes, SelectionProof,
-    Signature, SignedAggregateAndProof, SignedBeaconBlock, SignedContributionAndProof, SignedRoot,
-    SignedValidatorRegistrationData, SignedVoluntaryExit, Slot, SyncAggregatorSelectionData,
-    SyncCommitteeContribution, SyncCommitteeMessage, SyncSelectionProof, SyncSubnetId,
-    ValidatorRegistrationData, VoluntaryExit,
->>>>>>> 32f9ba04
+    SyncSelectionProof, SyncSubnetId, ValidatorRegistrationData,  SignedVoluntaryExit, VoluntaryExit,
 };
 use validator_dir::ValidatorDir;
 
