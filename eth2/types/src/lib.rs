//! Ethereum 2.0 types

#[macro_use]
pub mod test_utils;

pub mod attestation;
pub mod attestation_data;
pub mod attestation_data_and_custody_bit;
pub mod attestation_duty;
pub mod attester_slashing;
pub mod beacon_block;
pub mod beacon_block_body;
pub mod beacon_block_header;
pub mod beacon_state;
pub mod chain_spec;
pub mod crosslink;
pub mod crosslink_committee;
pub mod deposit;
pub mod deposit_data;
pub mod deposit_input;
pub mod eth1_data;
pub mod eth1_data_vote;
pub mod fork;
pub mod free_attestation;
pub mod historical_batch;
pub mod pending_attestation;
pub mod proposer_slashing;
pub mod slashable_attestation;
pub mod transfer;
pub mod voluntary_exit;
#[macro_use]
pub mod slot_epoch_macros;
pub mod relative_epoch;
pub mod slot_epoch;
pub mod slot_height;
pub mod validator;
pub mod validator_registry;

use ethereum_types::{H160, H256, U256};
use std::collections::HashMap;

pub use crate::attestation::Attestation;
pub use crate::attestation_data::AttestationData;
pub use crate::attestation_data_and_custody_bit::AttestationDataAndCustodyBit;
pub use crate::attestation_duty::AttestationDuty;
pub use crate::attester_slashing::AttesterSlashing;
pub use crate::beacon_block::BeaconBlock;
pub use crate::beacon_block_body::BeaconBlockBody;
pub use crate::beacon_block_header::BeaconBlockHeader;
pub use crate::beacon_state::{BeaconState, Error as BeaconStateError};
pub use crate::chain_spec::{ChainSpec, Domain};
pub use crate::crosslink::Crosslink;
pub use crate::crosslink_committee::CrosslinkCommittee;
pub use crate::deposit::Deposit;
pub use crate::deposit_data::DepositData;
pub use crate::deposit_input::DepositInput;
pub use crate::eth1_data::Eth1Data;
pub use crate::eth1_data_vote::Eth1DataVote;
pub use crate::fork::Fork;
pub use crate::free_attestation::FreeAttestation;
pub use crate::historical_batch::HistoricalBatch;
pub use crate::pending_attestation::PendingAttestation;
pub use crate::proposer_slashing::ProposerSlashing;
pub use crate::relative_epoch::{Error as RelativeEpochError, RelativeEpoch};
pub use crate::slashable_attestation::SlashableAttestation;
pub use crate::slot_epoch::{Epoch, Slot};
pub use crate::slot_height::SlotHeight;
pub use crate::transfer::Transfer;
pub use crate::validator::Validator;
pub use crate::voluntary_exit::VoluntaryExit;

pub type Shard = u64;
pub type Committee = Vec<usize>;
pub type CrosslinkCommittees = Vec<(Committee, u64)>;

pub type Hash256 = H256;
pub type Address = H160;
pub type EthBalance = U256;
pub type Bitfield = boolean_bitfield::BooleanBitfield;
pub type BitfieldError = boolean_bitfield::Error;

/// Maps a (slot, shard_id) to attestation_indices.
pub type AttesterMap = HashMap<(u64, u64), Vec<usize>>;

/// Maps a slot to a block proposer.
pub type ProposerMap = HashMap<u64, usize>;

<<<<<<< HEAD
pub use bls::{AggregatePublicKey, AggregateSignature, Keypair, PublicKey, Signature};
pub use libp2p::floodsub::{Topic, TopicBuilder};
pub use libp2p::multiaddr;
pub use libp2p::Multiaddr;
=======
pub use bls::{AggregatePublicKey, AggregateSignature, Keypair, PublicKey, SecretKey, Signature};
>>>>>>> edeace9e
<|MERGE_RESOLUTION|>--- conflicted
+++ resolved
@@ -85,11 +85,7 @@
 /// Maps a slot to a block proposer.
 pub type ProposerMap = HashMap<u64, usize>;
 
-<<<<<<< HEAD
-pub use bls::{AggregatePublicKey, AggregateSignature, Keypair, PublicKey, Signature};
+pub use bls::{AggregatePublicKey, AggregateSignature, Keypair, PublicKey, SecretKey, Signature};
 pub use libp2p::floodsub::{Topic, TopicBuilder};
 pub use libp2p::multiaddr;
-pub use libp2p::Multiaddr;
-=======
-pub use bls::{AggregatePublicKey, AggregateSignature, Keypair, PublicKey, SecretKey, Signature};
->>>>>>> edeace9e
+pub use libp2p::Multiaddr;